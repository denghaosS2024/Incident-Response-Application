import React, { useState, useEffect } from 'react';
import Box from '@mui/material/Box';
import List from '@mui/material/List';
import ListItem from '@mui/material/ListItem';
import ListItemButton from '@mui/material/ListItemButton';
import ListItemIcon from '@mui/material/ListItemIcon';
import ListItemText from '@mui/material/ListItemText';
import IconButton from '@mui/material/IconButton';
import GroupIcon from '@mui/icons-material/Group';
import BuildIcon from '@mui/icons-material/Build';
import ContactsIcon from '@mui/icons-material/Contacts';
import PersonIcon from '@mui/icons-material/Person';
import AddIcon from '@mui/icons-material/Add';
import RemoveIcon from '@mui/icons-material/Remove';
import ReportProblem from '@mui/icons-material/ReportProblem';
import LocalTaxi from '@mui/icons-material/LocalTaxi';
import LocalFireDepartment from '@mui/icons-material/LocalFireDepartment';
import HealthAndSafety from '@mui/icons-material/HealthAndSafety';

import { useDispatch, useSelector } from 'react-redux';
import { loadContacts } from '../../features/contactSlice';
import { AppDispatch } from '@/app/store';
import { RootState } from '@/utils/types';
import IUser from '../../models/User';
import styles from '../../styles/MapLayer.module.css';
import { getRoleIcon } from '../common/RoleIcon';

const MapLayer: React.FC = () => {
  const [selectedIndex, setSelectedIndex] = useState<number | null>(2);
  const [isVisible, setIsVisible] = useState<boolean>(true);
  const [navbarHeight, setNavbarHeight] = useState<number>(56);
  const [tabbarHeight, setTabbarHeight] = useState<number>(48);
  const [isFullPage, setIsFullPage] = useState<boolean>(false);
  const [is911Page, setIs911Page] = useState<boolean>(false);

  // Using Redux hooks to dispatch actions and select state excluding the current user.
  const dispatch = useDispatch<AppDispatch>();
  const { contacts, loading } = useSelector((state: RootState) => state.contactState);
  const currentUserId = localStorage.getItem('uid');
  const users = contacts.filter((user: IUser) => user._id !== currentUserId);

  const currentUserRole = localStorage.getItem('role') || 'Citizen';
  console.log(`Current user role: ${currentUserRole}`);
  const normalizedRole = currentUserRole.toLowerCase();
  let roleKey = 'Citizen';
  if (normalizedRole.includes('admin')) {
    roleKey = 'Administrator';
  } else if (normalizedRole.includes('nurse')) {
    roleKey = 'Nurse';
  } else if (normalizedRole.includes('fire')) {
    roleKey = 'Fire';
  }

  const roleUtilMapping: Record<string, string[]> = {
    Citizen: ['Areas', 'Hospitals', 'Pins', 'Pollution'],
    Fire: ['Areas', 'Blocks', 'Cars', 'Hospitals', 'Hydrants', 'Incidents', 'Pins', 'Pollution', 'SAR', 'Trucks'],
    Nurse: ['Areas', 'Hospitals', 'Incidents', 'Pins', 'Pollution', 'Trucks'],
    Administrator: ['Areas', 'Blocks', 'Cars', 'Hospitals', 'Hydrants', 'Incidents', 'Pins', 'Pollution', 'SAR', 'Trucks'],
  };

  const utilLayers = roleUtilMapping[roleKey] || [];
  const sortedUtilLayers = [...utilLayers].sort();

  // Get navbar and tabbar heights, and set page mode.
  useEffect(() => {
    const navbar = document.querySelector('header');
    const tabbar = document.querySelector('[role="tablist"]');
    if (navbar) setNavbarHeight(navbar.clientHeight);
    if (tabbar) setTabbarHeight(tabbar.clientHeight);
    const path = window.location.pathname;
    setIsFullPage(path === '/map');
    setIs911Page(path.includes('911'));
  }, []);

  useEffect(() => {
    dispatch(loadContacts());
  }, [dispatch]);

  const handleListItemClick = (event: React.MouseEvent<HTMLDivElement>, index: number) => {
    if (selectedIndex === index) {
      setSelectedIndex(null);
    } else {
      setSelectedIndex(index);
    }
  };

  // TODO: Handle contact click for future implementation.
  const handleContactClick = (userId: string) => {
    console.log(`Contact clicked: ${userId}`);
  };

<<<<<<< HEAD
=======
  // TODO: Handle util layer click for future implementation.
  const handleUtilLayerClick = (layer: string) => {
    console.log(`Util layer clicked: ${layer}`);
  };

  const getRoleIcon = (role: string) => {
    switch (role) {
      case 'Dispatch':
        return <ReportProblem sx={{ color: 'red', marginRight: '8px' }} />;
      case 'Police':
        return <LocalTaxi sx={{ color: 'red', marginRight: '8px' }} />;
      case 'Fire':
        return <LocalFireDepartment sx={{ color: 'red', marginRight: '8px' }} />;
      case 'Nurse':
        return <HealthAndSafety sx={{ color: 'red', marginRight: '8px' }} />;
      default:
        return null;
    }
  };
>>>>>>> 1a022939

  const toggleVisibility = () => {
    setIsVisible((prev) => !prev);
    if (!isVisible) setSelectedIndex(null);
  };

  // Determine container height based on full page vs. embedded.
  const containerHeight = isFullPage
    ? `calc(100vh - ${navbarHeight}px - ${tabbarHeight}px)`
    : '100%';

  // Main menu positioning.
  const menuStyle = isFullPage
    ? { left: '20px', bottom: '120px', top: 'auto', transform: 'none' }
    : is911Page
      ? { left: '20px', bottom: '120px', top: 'auto', transform: 'none' }
      : { left: '20px', top: '45%', transform: 'translateY(-50%)' };

  const toggleButtonStyle = {
    position: 'absolute',
    bottom: '60px',
    left: '20px',
    zIndex: 1000,
    bgcolor: 'white',
    boxShadow: '0px 2px 6px rgba(0, 0, 0, 0.2)',
    width: '40px',
    height: '40px',
  };

  return (
    <div>
      <Box
        className={`${styles.levitatingList} ${!isVisible ? styles.hidden : ''}`}
        style={menuStyle}
      >
<<<<<<< HEAD
        <List component="nav" aria-label="map layer selection">
          {/* Group */}
          <ListItemButton
            onClick={(e) => handleListItemClick(e, 0)}
          >
            <ListItemIcon>
              <GroupIcon />
            </ListItemIcon>
            <ListItemText primary="Group" sx={{ color: 'black' }} />
          </ListItemButton>

          {/* Util */}
          <ListItemButton
            onClick={(e) => handleListItemClick(e, 1)}
          >
            <ListItemIcon>
              <BuildIcon />
            </ListItemIcon>
            <ListItemText primary="Util" sx={{ color: 'black' }} />
          </ListItemButton>

          {/* Contacts */}
          <ListItemButton
            onClick={(e) => handleListItemClick(e, 2)}
          >
            <ListItemIcon>
              <ContactsIcon />
            </ListItemIcon>
            <ListItemText primary="Contacts" sx={{ color: 'black' }} />
=======
        <List component="nav" aria-label="map layer selection" dense>
          {/* Group */}
          <ListItemButton dense onClick={(e) => handleListItemClick(e, 0)}>
            <ListItemIcon>
              <GroupIcon fontSize="small" />
            </ListItemIcon>
            <ListItemText primary="Group" sx={{ color: 'black', fontSize: '0.875rem' }} />
          </ListItemButton>

          {/* Util */}
          <ListItemButton dense onClick={(e) => handleListItemClick(e, 1)}>
            <ListItemIcon>
              <BuildIcon fontSize="small" />
            </ListItemIcon>
            <ListItemText primary="Util" sx={{ color: 'black', fontSize: '0.875rem' }} />
          </ListItemButton>

          {/* Inline util layers dropdown with extra top margin */}
          {selectedIndex === 1 && (
            <Box sx={{ mt: 1, ml: 2 }}>
              <List dense>
                {sortedUtilLayers.map((layer) => (
                  <ListItemButton dense key={layer} onClick={() => handleUtilLayerClick(layer)}>
                    <ListItemText primary={layer} sx={{ fontSize: '0.875rem' }} />
                  </ListItemButton>
                ))}
              </List>
            </Box>
          )}

          {/* Contacts */}
          <ListItemButton dense onClick={(e) => handleListItemClick(e, 2)}>
            <ListItemIcon>
              <ContactsIcon fontSize="small" />
            </ListItemIcon>
            <ListItemText primary="Contacts" sx={{ color: 'black', fontSize: '0.875rem' }} />
>>>>>>> 1a022939
          </ListItemButton>

          {/* Inline contacts dropdown */}
          {selectedIndex === 2 && (
<<<<<<< HEAD
            <Box>
              <List>
                {loading ? (
                  <ListItem>
                    <ListItemText primary="Loading..." />
                  </ListItem>
                ) : users.length === 0 ? (
                  <ListItem>
                    <ListItemText primary="No contacts" />
                  </ListItem>
                ) : (
                  users.map((user: IUser) => (
                    <ListItemButton
                      key={user._id}
                      onClick={() => handleContactClick(user._id)}
                    >
                      <ListItemIcon>{getRoleIcon(user.role)}</ListItemIcon>
                      <ListItemText primary={user.username} />
=======
            <Box sx={{ ml: 2 }}>
              <List dense>
                {loading ? (
                  <ListItem>
                    <ListItemText primary="Loading..." sx={{ fontSize: '0.875rem' }} />
                  </ListItem>
                ) : users.length === 0 ? (
                  <ListItem>
                    <ListItemText primary="No contacts" sx={{ fontSize: '0.875rem' }} />
                  </ListItem>
                ) : (
                  users.map((user: IUser) => (
                    <ListItemButton dense key={user._id} onClick={() => handleContactClick(user._id)}>
                      <ListItemIcon>{getRoleIcon(user.role)}</ListItemIcon>
                      <ListItemText primary={user.username} sx={{ fontSize: '0.875rem' }} />
>>>>>>> 1a022939
                    </ListItemButton>
                  ))
                )}
              </List>
            </Box>
          )}

          {/* You */}
<<<<<<< HEAD
          <ListItemButton
            onClick={(e) => handleListItemClick(e, 3)}
          >
            <ListItemIcon>
              <PersonIcon />
            </ListItemIcon>
            <ListItemText primary="You" sx={{ color: 'black' }} />
=======
          <ListItemButton dense onClick={(e) => handleListItemClick(e, 3)}>
            <ListItemIcon>
              <PersonIcon fontSize="small" />
            </ListItemIcon>
            <ListItemText primary="You" sx={{ color: 'black', fontSize: '0.875rem' }} />
>>>>>>> 1a022939
          </ListItemButton>
        </List>
      </Box>

      <IconButton
        className={styles.toggleButton}
        onClick={toggleVisibility}
        sx={toggleButtonStyle}
      >
<<<<<<< HEAD
        {isVisible ? <RemoveIcon /> : <AddIcon />}
      </IconButton>

=======
        {isVisible ? <RemoveIcon fontSize="small" /> : <AddIcon fontSize="small" />}
      </IconButton>
>>>>>>> 1a022939
    </div>
  );
};

export default MapLayer;<|MERGE_RESOLUTION|>--- conflicted
+++ resolved
@@ -23,7 +23,7 @@
 import { RootState } from '@/utils/types';
 import IUser from '../../models/User';
 import styles from '../../styles/MapLayer.module.css';
-import { getRoleIcon } from '../common/RoleIcon';
+import getRoleIcon from '../common/RoleIcon';
 
 const MapLayer: React.FC = () => {
   const [selectedIndex, setSelectedIndex] = useState<number | null>(2);
@@ -89,28 +89,11 @@
     console.log(`Contact clicked: ${userId}`);
   };
 
-<<<<<<< HEAD
-=======
   // TODO: Handle util layer click for future implementation.
   const handleUtilLayerClick = (layer: string) => {
     console.log(`Util layer clicked: ${layer}`);
   };
 
-  const getRoleIcon = (role: string) => {
-    switch (role) {
-      case 'Dispatch':
-        return <ReportProblem sx={{ color: 'red', marginRight: '8px' }} />;
-      case 'Police':
-        return <LocalTaxi sx={{ color: 'red', marginRight: '8px' }} />;
-      case 'Fire':
-        return <LocalFireDepartment sx={{ color: 'red', marginRight: '8px' }} />;
-      case 'Nurse':
-        return <HealthAndSafety sx={{ color: 'red', marginRight: '8px' }} />;
-      default:
-        return null;
-    }
-  };
->>>>>>> 1a022939
 
   const toggleVisibility = () => {
     setIsVisible((prev) => !prev);
@@ -146,37 +129,6 @@
         className={`${styles.levitatingList} ${!isVisible ? styles.hidden : ''}`}
         style={menuStyle}
       >
-<<<<<<< HEAD
-        <List component="nav" aria-label="map layer selection">
-          {/* Group */}
-          <ListItemButton
-            onClick={(e) => handleListItemClick(e, 0)}
-          >
-            <ListItemIcon>
-              <GroupIcon />
-            </ListItemIcon>
-            <ListItemText primary="Group" sx={{ color: 'black' }} />
-          </ListItemButton>
-
-          {/* Util */}
-          <ListItemButton
-            onClick={(e) => handleListItemClick(e, 1)}
-          >
-            <ListItemIcon>
-              <BuildIcon />
-            </ListItemIcon>
-            <ListItemText primary="Util" sx={{ color: 'black' }} />
-          </ListItemButton>
-
-          {/* Contacts */}
-          <ListItemButton
-            onClick={(e) => handleListItemClick(e, 2)}
-          >
-            <ListItemIcon>
-              <ContactsIcon />
-            </ListItemIcon>
-            <ListItemText primary="Contacts" sx={{ color: 'black' }} />
-=======
         <List component="nav" aria-label="map layer selection" dense>
           {/* Group */}
           <ListItemButton dense onClick={(e) => handleListItemClick(e, 0)}>
@@ -213,31 +165,10 @@
               <ContactsIcon fontSize="small" />
             </ListItemIcon>
             <ListItemText primary="Contacts" sx={{ color: 'black', fontSize: '0.875rem' }} />
->>>>>>> 1a022939
           </ListItemButton>
 
           {/* Inline contacts dropdown */}
           {selectedIndex === 2 && (
-<<<<<<< HEAD
-            <Box>
-              <List>
-                {loading ? (
-                  <ListItem>
-                    <ListItemText primary="Loading..." />
-                  </ListItem>
-                ) : users.length === 0 ? (
-                  <ListItem>
-                    <ListItemText primary="No contacts" />
-                  </ListItem>
-                ) : (
-                  users.map((user: IUser) => (
-                    <ListItemButton
-                      key={user._id}
-                      onClick={() => handleContactClick(user._id)}
-                    >
-                      <ListItemIcon>{getRoleIcon(user.role)}</ListItemIcon>
-                      <ListItemText primary={user.username} />
-=======
             <Box sx={{ ml: 2 }}>
               <List dense>
                 {loading ? (
@@ -253,7 +184,6 @@
                     <ListItemButton dense key={user._id} onClick={() => handleContactClick(user._id)}>
                       <ListItemIcon>{getRoleIcon(user.role)}</ListItemIcon>
                       <ListItemText primary={user.username} sx={{ fontSize: '0.875rem' }} />
->>>>>>> 1a022939
                     </ListItemButton>
                   ))
                 )}
@@ -262,21 +192,11 @@
           )}
 
           {/* You */}
-<<<<<<< HEAD
-          <ListItemButton
-            onClick={(e) => handleListItemClick(e, 3)}
-          >
-            <ListItemIcon>
-              <PersonIcon />
-            </ListItemIcon>
-            <ListItemText primary="You" sx={{ color: 'black' }} />
-=======
           <ListItemButton dense onClick={(e) => handleListItemClick(e, 3)}>
             <ListItemIcon>
               <PersonIcon fontSize="small" />
             </ListItemIcon>
             <ListItemText primary="You" sx={{ color: 'black', fontSize: '0.875rem' }} />
->>>>>>> 1a022939
           </ListItemButton>
         </List>
       </Box>
@@ -286,14 +206,8 @@
         onClick={toggleVisibility}
         sx={toggleButtonStyle}
       >
-<<<<<<< HEAD
-        {isVisible ? <RemoveIcon /> : <AddIcon />}
-      </IconButton>
-
-=======
         {isVisible ? <RemoveIcon fontSize="small" /> : <AddIcon fontSize="small" />}
       </IconButton>
->>>>>>> 1a022939
     </div>
   );
 };
