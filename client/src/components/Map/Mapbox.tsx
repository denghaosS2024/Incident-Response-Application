<<<<<<< HEAD
import '@mapbox/mapbox-gl-geocoder/dist/mapbox-gl-geocoder.css';
import BlockIcon from '@mui/icons-material/Block';
import CloudIcon from '@mui/icons-material/Cloud';
import FireHydrantAltIcon from '@mui/icons-material/FireHydrantAlt';
import LocationOnIcon from '@mui/icons-material/LocationOn';
import PushPinIcon from '@mui/icons-material/PushPin';
import { Alert, Box, Typography } from '@mui/material';
import mapboxgl from 'mapbox-gl';
import 'mapbox-gl/dist/mapbox-gl.css';
import React, { useEffect, useRef, useState } from 'react';
import ReactDOMServer from 'react-dom/server';
import { useDispatch, useSelector } from 'react-redux';
import { AppDispatch } from '../../app/store';
import { updateIncident } from '../../features/incidentSlice';
import IIncident from '../../models/Incident';
import { RootState } from '../../utils/types';
import MapDrop from './MapDrop';
import MapLoading from './MapLoading';
=======
import MapboxDraw from '@mapbox/mapbox-gl-draw'
import '@mapbox/mapbox-gl-draw/dist/mapbox-gl-draw.css'
import '@mapbox/mapbox-gl-geocoder/dist/mapbox-gl-geocoder.css'
import BlockIcon from '@mui/icons-material/Block'
import CloudIcon from '@mui/icons-material/Cloud'
import FireHydrantAltIcon from '@mui/icons-material/FireHydrantAlt'
import LocationOnIcon from '@mui/icons-material/LocationOn'
import PushPinIcon from '@mui/icons-material/PushPin'
import TrendingUpIcon from '@mui/icons-material/TrendingUp'
import { Alert, Box, Typography } from '@mui/material'
import { Geometry } from 'geojson'
import mapboxgl from 'mapbox-gl'
import 'mapbox-gl/dist/mapbox-gl.css'
import React, { useEffect, useRef, useState } from 'react'
import ReactDOMServer from 'react-dom/server'
import { useDispatch, useSelector } from 'react-redux'
import { AppDispatch } from '../../app/store'
import { updateIncident } from '../../features/incidentSlice'
import IIncident from '../../models/Incident'
import eventEmitter from '../../utils/eventEmitter'
import { RootState, WildfireArea } from '../../utils/types'
import MapDrop from './MapDrop'
import MapLoading from './MapLoading'
>>>>>>> cd775a11

interface MapboxProps {
  showMarker?: boolean
  disableGeolocation?: boolean // New prop to disable geolocation
}

// Define interface for AQI data
interface AQIData {
  value: number | null
  level: 'no data' | 'good' | 'moderate' | 'poor' | 'hazardous'
  color: string
}

// Mock function to fetch AQI data
const fetchAQIData = async (lng: number, lat: number): Promise<AQIData> => {
  try {
    // In a real implementation, this would be an actual API call
    // For now, we'll simulate a random AQI value
    // const response = await fetch(`/api/aqi?lng=${lng}&lat=${lat}`);
    // const data = await response.json();

    // Mock random AQI value for demonstration purposes
    const mockValue = Math.floor(Math.random() * 400)

    // Determine AQI level and color based on value
    if (mockValue < 50) {
      return { value: mockValue, level: 'good', color: '#00e400' } // Green
    } else if (mockValue < 100) {
      return { value: mockValue, level: 'moderate', color: '#ff7e00' } // Orange
    } else if (mockValue < 300) {
      return { value: mockValue, level: 'poor', color: '#ff0000' } // Red
    } else {
      return { value: mockValue, level: 'hazardous', color: '#8f3f97' } // Dark purple
    }
  } catch (error) {
    console.error('Error fetching AQI data:', error)
    return { value: null, level: 'no data', color: '#000000' } // Black for no data
  }
}

const Mapbox: React.FC<MapboxProps> = ({
  showMarker = true,
  disableGeolocation = false,
}) => {
  const mapContainerRef = useRef<HTMLDivElement | null>(null)
  const mapRef = useRef<mapboxgl.Map | null>(null)
  const markerRef = useRef<mapboxgl.Marker | null>(null)

  // Refs for add pin, roadblock, fire hydrant, and air quality
  const pinRef = useRef<Map<string, mapboxgl.Marker>>(new Map())
  const roadblockRef = useRef<Map<string, mapboxgl.Marker>>(new Map())
  const fireHydrantRef = useRef<Map<string, mapboxgl.Marker>>(new Map())
  const airQualityRef = useRef<Map<string, mapboxgl.Marker>>(new Map())

  // Visibility states for the map layers
  const [pinsVisible, setPinsVisible] = useState(true)
  const [roadblocksVisible, setRoadblocksVisible] = useState(true)
  const [fireHydrantsVisible, setFireHydrantsVisible] = useState(true)

<<<<<<< HEAD
=======
  // refs for areaClick
  const areaRef = useRef<boolean>(false)

>>>>>>> cd775a11
  // state to track add pin start and end
  const [isAddingPin, setIsAddingPin] = useState(false)

  // State to track map loading and errors
  const [isMapLoaded, setIsMapLoaded] = useState(false)
  const [mapError, setMapError] = useState<string | null>(null)
  const [isMapPage, setIsMapPage] = useState<boolean>(false)

  const dispatch = useDispatch<AppDispatch>()
  const incident: IIncident = useSelector(
    (state: RootState) => state.incidentState.incident,
  )

  // State for current location
  const [currentLat, setCurrentLat] = useState<number>(40)
  const [currentLng, setCurrentLng] = useState<number>(-74.5)

  // State for the location of the pin
  const [pinLocation, setPinLocation] = useState<{
    lng: number
    lat: number
    address?: string
  } | null>(null)

<<<<<<< HEAD
  // State for the route calculation loading
  const [loading, setLoading] = useState(false);

=======
  // state for current wildfire area
  const [currArea, setCurrArea] = useState<WildfireArea[]>([])
  // const [currNamePopup, setNamePopup] = useState<mapboxgl.Popup[]>([]);
  // Refs for popups
  const popupRef = useRef<Map<string, mapboxgl.Popup>>(new Map())
>>>>>>> cd775a11

  // Check if we're on the /map page
  useEffect(() => {
    const path = window.location.pathname
    setIsMapPage(path === '/map')
  }, [])

  // -------------------------------- helper function start --------------------------------

  // Function to update the util layer visibility based on the markers present on the map
  const checkForUtilMarkers = () => {
    const hasPins = pinRef.current.size > 0
    const hasRoadblocks = roadblockRef.current.size > 0
    const hasHydrants = fireHydrantRef.current.size > 0

    if (hasPins || hasRoadblocks || hasHydrants) {
      // Emit event to mark the main Util button as active
      eventEmitter.emit('selectUtil', { layer: 'Util', visible: true })

      // Emit events for each util type that exists
      if (hasPins) {
        eventEmitter.emit('selectUtil', { layer: 'Pins', visible: true })
      }
      if (hasRoadblocks) {
        eventEmitter.emit('selectUtil', { layer: 'Blocks', visible: true })
      }
      if (hasHydrants) {
        eventEmitter.emit('selectUtil', { layer: 'Hydrants', visible: true })
      }
    }
  }

  // Function to initialize the map using the given longitude and latitude.
  // This function is called once regardless of geolocation success or failure.
  const initializeMap = (lng: number, lat: number, initialZoom: number) => {
    if (!mapContainerRef.current) return
    try {
      // Create a new map instance
      if (disableGeolocation) {
        initialZoom = 14
      }
      mapRef.current = new mapboxgl.Map({
        container: mapContainerRef.current,
        style: 'mapbox://styles/domoncassiu/cm7og9k1l005z01rdd6l78pdf',
        center: [lng, lat],
        zoom: initialZoom,
      })
      // When the map loads, add a draggable marker and update the address
      mapRef.current.on('load', () => {
        // Add a draggable marker at the current location
        mapRef.current!.setProjection({ name: 'globe' })
        fetchAndRenderMarkers().then(() => {
          checkForUtilMarkers()
        })

        // If showMarker is true, add a draggable marker
        if (showMarker) {
          markerRef.current = new mapboxgl.Marker({
            draggable: true,
            color: '#FF0000',
          })
            .setLngLat([lng, lat])
            .addTo(mapRef.current!)
          markerRef.current.on('dragend', () => {
            const lngLat = markerRef.current!.getLngLat()
            updateAddressFromCoordinates(lngLat.lng, lngLat.lat)
          })
          // Update address initially
          updateAddressFromCoordinates(lng, lat)
        }
        setIsMapLoaded(true)

        // Trigger geolocation if the map was initialized with default coordinates
        if (initialZoom == 1 && !disableGeolocation) {
          geolocateControl!.trigger()
        }
      })
      // Handle map errors
      mapRef.current.on('error', (e: any) => {
        console.error('Mapbox error:', e)
        setMapError('Failed to load map')
      })
      // Add geolocate control to allow tracking the user's location (only if not disabled)
      let geolocateControl: mapboxgl.GeolocateControl | null = null
      if (!disableGeolocation) {
        geolocateControl = new mapboxgl.GeolocateControl({
          positionOptions: { enableHighAccuracy: true },
          trackUserLocation: true,
        })
        mapRef.current.addControl(geolocateControl)
        // Update marker position when geolocation is triggered
        geolocateControl.on('geolocate', (e: any) => {
          const { longitude, latitude } = e.coords
          if (markerRef.current && showMarker) {
            markerRef.current.setLngLat([longitude, latitude])
            updateAddressFromCoordinates(longitude, latitude)
          }
        })
      }
    } catch (error) {
      console.error('Error initializing map:', error)
      setMapError('Failed to initialize map')
    }
  }

  const createCustomMarker = (type: string, aqiData?: AQIData): HTMLElement => {
    const markerElement = document.createElement('div')

    // Remove background styles, only render the icon
    markerElement.style.width = 'auto'
    markerElement.style.height = 'auto'
    markerElement.style.display = 'flex'
    markerElement.style.alignItems = 'center'
    markerElement.style.justifyContent = 'center'
    markerElement.style.position = 'relative' // Added for absolute positioning of AQI value

    // Choose the correct Material UI icon
    let iconComponent
    // Pre-define variables used in the switch cases
    let markerColor = ''

    switch (type) {
      case 'pin':
        iconComponent = (
          <PushPinIcon
            style={{ color: 'gray', fontSize: '32px', opacity: '80%' }}
          />
        )
        break
      case 'roadblock':
        iconComponent = (
          <BlockIcon
            style={{ color: 'gray', fontSize: '32px', opacity: '80%' }}
          />
        )
        break
      case 'fireHydrant':
        iconComponent = (
          <FireHydrantAltIcon
            style={{ color: 'gray', fontSize: '32px', opacity: '80%' }}
          />
        )
        break
      case 'airQuality':
        // Use the AQI data to determine the marker color, default to black for no data
        markerColor = aqiData ? aqiData.color : '#000000'

        iconComponent = (
          <div style={{ position: 'relative' }}>
            <CloudIcon
              style={{ color: markerColor, fontSize: '32px', opacity: '80%' }}
            />
            {aqiData && aqiData.value !== null && (
              <div
                style={{
                  position: 'absolute',
                  top: '50%',
                  left: '50%',
                  transform: 'translate(-50%, -50%)',
                  fontSize: '12px',
                  fontWeight: 'bold',
                  color: '#ffffff',
                  textShadow: '0px 0px 2px rgba(0,0,0,0.8)',
                }}
              >
                {aqiData.value}
              </div>
            )}
          </div>
        )
        break
      default:
        iconComponent = (
          <PushPinIcon
            style={{ color: 'gray', fontSize: '32px', opacity: '80%' }}
          />
        )
    }

    // Convert the React component into a string and insert into the marker
    markerElement.innerHTML = ReactDOMServer.renderToString(iconComponent)

    return markerElement
  }
  // fetch and render markers from backend
  const fetchAndRenderMarkers = async () => {
    try {
      const response = await fetch('/api/map') // Fetch all markers from backend
      const data = await response.json()

      if (!mapRef.current) return

      for (const item of data) {
        // Destructure the item for easier access
        const { _id, type, latitude, longitude, description } = item

        // If it's an air quality marker, fetch AQI data
        let aqiData: AQIData | undefined
        if (type === 'airQuality') {
          aqiData = await fetchAQIData(longitude, latitude)
        }

        // Create popup content with buttons
<<<<<<< HEAD
        const popupContent = document.createElement("div");
        popupContent.id = `popup-container-${item._id}`;
        popupContent.innerHTML = `
          <p id="popup-address-${item._id}">${item.description}</p>
          <button id="edit-pin-${item._id}" style="padding:5px 10px; margin-top:5px; cursor:pointer; background-color: blue; color: white;">Edit</button>
          <button id="delete-pin-${item._id}" style="padding:5px 10px; margin-top:5px; cursor:pointer; background-color: red; color: white;">Delete</button>
          <button id="navigate-pin-${item._id}" style="padding:5px 10px; margin-top:5px; cursor:pointer; background-color: green; color: white;">Navigate</button>
        `;
  
        const popup = new mapboxgl.Popup({ offset: 25 }).setDOMContent(popupContent);
  
=======
        const popupContent = document.createElement('div')
        popupContent.id = `popup-container-${_id}`

        if (type === 'airQuality') {
          // For air quality markers, create specialized popup content
          popupContent.innerHTML = `
            <div style="min-width: 200px;">
              <div style="background-color: #f0f0f0; padding: 8px; margin-bottom: 8px;">
                <p style="margin: 0;">US EPA PM2.5 AQI is now ${aqiData?.value ?? 'N/A'}</p>
              </div>
              <div style="background-color: ${aqiData?.color}; color: white; padding: 8px; margin-bottom: 8px;">
                <p style="margin: 0 0 5px 0;">Air quality is ${aqiData?.level ?? 'no data'}</p>
                <p style="margin: 0 0 5px 0;">Measurement quality is high</p>
                <p style="margin: 0 0 5px 0;">Evolution over the last 24 hours:</p>
                <div id="trending-icon-${_id}" style="cursor: pointer;">
                  ${ReactDOMServer.renderToString(<TrendingUpIcon style={{ color: 'white' }} />)}
                </div>
              </div>
              <p id="popup-address-${_id}">${description}</p>
              <div style="display: flex; justify-content: space-between;">
                <button id="edit-pin-${_id}" style="padding:5px 10px; margin-top:5px; cursor:pointer; background-color: blue; color: white;">Edit</button>
                <button id="delete-pin-${_id}" style="padding:5px 10px; margin-top:5px; cursor:pointer; background-color: red; color: white;">Delete</button>
              </div>
            </div>
          `
        } else {
          // For other marker types, use the standard popup content
          popupContent.innerHTML = `
            <p id="popup-address-${_id}">${description}</p>
            <button id="edit-pin-${_id}" style="padding:5px 10px; margin-top:5px; cursor:pointer; background-color: blue; color: white;">Edit</button>
            <button id="delete-pin-${_id}" style="padding:5px 10px; margin-top:5px; cursor:pointer; background-color: red; color: white;">Delete</button>
          `
        }

        const popup = new mapboxgl.Popup({ offset: 25 }).setDOMContent(
          popupContent,
        )

>>>>>>> cd775a11
        // Create marker
        const marker = new mapboxgl.Marker({
          element: createCustomMarker(type, aqiData),
          draggable: false,
        })
          .setLngLat([longitude, latitude])
          .setPopup(popup)
          .addTo(mapRef.current!)

        // Store marker in the correct ref based on its type
        switch (type) {
          case 'pin':
            pinRef.current.set(_id, marker)
            break
          case 'roadblock':
            roadblockRef.current.set(_id, marker)
            break
          case 'fireHydrant':
            fireHydrantRef.current.set(_id, marker)
            break
          case 'airQuality':
            airQualityRef.current.set(_id, marker)
            break
          default:
            console.warn(`Unknown marker type: ${type}`)
        }

        // Attach event listeners when popup opens
        popup.on('open', () => {
<<<<<<< HEAD
          const editButton = document.getElementById(`edit-pin-${item._id}`);
          const deleteButton = document.getElementById(`delete-pin-${item._id}`);
          const navigateButton = document.getElementById(`navigate-pin-${item._id}`);
          const popupContainer = document.getElementById(`popup-container-${item._id}`) as HTMLDivElement;

          if (!editButton || !deleteButton || !navigateButton || !popupContainer) {
            console.warn(`Popup elements not found for pin ID: ${item._id}`);
            return;
          }

          // Bind event listeners
          editButton.addEventListener("click", () => 
            handleEditPin(item._id, item.type, popupContainer)
          );

          deleteButton.addEventListener("click", async () => {
            await handleRemovePin(item._id, item.type);
          });

          navigateButton.addEventListener("click", () => {
            if (mapRef.current) {
              setLoading(true);
              navigateToMarker(mapRef.current, item.longitude, item.latitude, () => setLoading(false));
            } else {
              console.error("Map reference is not available.");
            }
          });
        });
      });
=======
          const editButton = document.getElementById(`edit-pin-${_id}`)
          const deleteButton = document.getElementById(`delete-pin-${_id}`)
          const popupContainer = document.getElementById(
            `popup-container-${_id}`,
          ) as HTMLDivElement

          const trendingIcon = document.getElementById(`trending-icon-${_id}`)

          if (!editButton || !deleteButton || !popupContainer) {
            console.warn(`Popup elements not found for pin ID: ${_id}`)
            return
          }

          // Bind event listeners
          editButton.addEventListener('click', () =>
            handleEditPin(_id, type, popupContainer),
          )

          deleteButton.addEventListener('click', async () => {
            await handleRemovePin(_id, type)
          })

          // Add event listener for trending icon if it exists
          if (trendingIcon) {
            trendingIcon.addEventListener('click', () => {
              if (aqiData?.value === null || aqiData?.value === undefined) {
                alert('No AQI data available for trends')
              } else {
                alert(
                  `Showing AQI trends for the last 24 hours. Current value: ${aqiData.value}`,
                )
                // In a real implementation, this would show a chart or detailed data
              }
            })
          }
        })
      }
>>>>>>> cd775a11
    } catch (error) {
      console.error('Error fetching markers:', error)
    }
<<<<<<< HEAD
  };
  

const accessToken = 'pk.eyJ1IjoiZG9tb25jYXNzaXUiLCJhIjoiY2x1cW9qb3djMDBkNjJoa2NoMG1hbGsyNyJ9.nqTwoyg7Xf4v__5IwYzNDA';

const navigateToMarker = async (
  map: mapboxgl.Map | null,
  lng: number,
  lat: number,
  stopLoading: () => void  // ✅ Pass function instead of state setter
) => {
  if (!map) {
    console.error("Map instance is not available.");
    stopLoading(); // ✅ Ensure loading is stopped if there's an error
    return;
  }

  console.log("Loading started");
  

  navigator.geolocation.getCurrentPosition(
    async (position) => {
      const userLng = position.coords.longitude;
      const userLat = position.coords.latitude;

      const routeUrl = `https://api.mapbox.com/directions/v5/mapbox/driving/${userLng},${userLat};${lng},${lat}?geometries=geojson&access_token=${accessToken}`;

      try {
        const response = await fetch(routeUrl);
        const data = await response.json();

        if (!data.routes || data.routes.length === 0) {
          console.error("No route found.");
          stopLoading();
          return;
        }

        const route = data.routes[0].geometry;

        if (map.getSource("route")) {
          map.removeLayer("route");
          map.removeSource("route");
        }

        map.addSource("route", {
          type: "geojson",
          data: {
            type: "Feature",
            properties: {},
            geometry: route,
          },
        });

        map.addLayer({
          id: "route",
          type: "line",
          source: "route",
          layout: {
            "line-join": "round",
            "line-cap": "round",
          },
          paint: {
            "line-color": "#007aff",
            "line-width": 4,
          },
        });

        const bounds = new mapboxgl.LngLatBounds();
        route.coordinates.forEach((coord: [number, number]) => bounds.extend(coord));

        map.fitBounds(bounds, { padding: 50 });

      } catch (error) {
        console.error("Error fetching directions:", error);
      } finally {
        console.log("Loading stopped");
        stopLoading(); // ✅ Ensure loading stops after fetching
      }
    },
    (error) => {
      console.error("Error getting user location:", error);
      stopLoading();
    }
  );
};



  

// -------------------------------- helper function end --------------------------------


=======
  }
>>>>>>> cd775a11

  // -------------------------------- helper function end --------------------------------

  // -------------------------------- map init start --------------------------------

  useEffect(() => {
    mapboxgl.accessToken =
      'pk.eyJ1IjoiZG9tb25jYXNzaXUiLCJhIjoiY2x1cW9qb3djMDBkNjJoa2NoMG1hbGsyNyJ9.nqTwoyg7Xf4v__5IwYzNDA'

    // If geolocation is available, get the user's current position
    if ('geolocation' in navigator) {
      navigator.geolocation.getCurrentPosition(
        (position) => {
          const { latitude, longitude } = position.coords
          setCurrentLat(latitude)
          setCurrentLng(longitude)
          // Initialize the map with the user's coordinates
          initializeMap(longitude, latitude, 1)
        },
        (error) => {
          console.error('Geolocation error:', error)
          setMapError(
            'Could not access your location. Please enter your address manually.',
          )
          // Use default coordinates if geolocation fails
          initializeMap(-74.5, 40, 14)
        },
      )
    } else {
      console.log('Geolocation is not supported by this browser.')
      setMapError(
        'Geolocation is not supported by your browser. Please enter your address manually.',
      )
      // Initialize with default coordinates if geolocation is not supported
      initializeMap(-74.5, 40, 14)
    }

    // Cleanup: remove the map instance on unmount
    return () => {
      if (mapRef.current) {
        mapRef.current.remove()
      }
    }
  }, [showMarker, disableGeolocation])

  // -------------------------------- map init end --------------------------------

  // -------------------------------- map drop items features start --------------------------------
  // Function to fetch and render markers from the backend
  const getAddressFromCoordinates = async (
    lng: number,
    lat: number,
  ): Promise<string | undefined> => {
    try {
      const response = await fetch(
        `https://api.mapbox.com/geocoding/v5/mapbox.places/${lng},${lat}.json?access_token=${mapboxgl.accessToken}`,
      )
      const data = await response.json()

      if (data.features && data.features.length > 0) {
        return data.features[0].place_name // Return the first result
      }
    } catch (error) {
      console.error('Error fetching address:', error)
    }
    return undefined // Return undefined instead of null
  }

  // Function to add a pin to the map
  const handleAddPin = async (type: string) => {
    if (!mapRef.current || isAddingPin) return

    setIsAddingPin(true) // Disable MapDrop buttons while adding a pin

    // Get initial location and address
    const initialLngLat = mapRef.current.getCenter()
    const initialAddress = await getAddressFromCoordinates(
      initialLngLat.lng,
      initialLngLat.lat,
    )

    const tempId = `temp-${Date.now()}`

    // Create popup content with unique ID
    const popupContent = document.createElement('div')

    if (type === 'airQuality') {
      // Simplified popup content for air quality markers before confirmation
      popupContent.innerHTML = `
        <p id="popup-address-${tempId}">${initialAddress || 'Fetching address...'}</p>
        <button id="confirm-pin-${tempId}" style="padding:5px 10px; margin-top:5px; cursor:pointer;">Confirm</button>
      `
    } else {
      // Standard popup content for other marker types
      popupContent.innerHTML = `
        <p id="popup-address-${tempId}">${initialAddress || 'Fetching address...'}</p>
        <button id="confirm-pin-${tempId}" style="padding:5px 10px; margin-top:5px; cursor:pointer;">Confirm</button>
      `
    }

    const popup = new mapboxgl.Popup({ offset: 25 }).setDOMContent(popupContent)

    // Create marker (draggable initially)
    const marker = new mapboxgl.Marker({
      element: createCustomMarker(type), // Don't pass aqiData initially
      draggable: true,
    })
      .setLngLat(initialLngLat)
      .setPopup(popup)
      .addTo(mapRef.current!)

    marker.togglePopup()

    // Store in the correct ref based on type
    switch (type) {
      case 'pin':
        pinRef.current.set(tempId, marker)
        break
      case 'roadblock':
        roadblockRef.current.set(tempId, marker)
        break
      case 'fireHydrant':
        fireHydrantRef.current.set(tempId, marker)
        break
      case 'airQuality':
        airQualityRef.current.set(tempId, marker)
        break
      default:
        console.warn(`Unknown marker type: ${type}`)
    }

    // When marker is dragged to a new location
    marker.on('dragend', async () => {
      const lngLat = marker.getLngLat()
      const address = await getAddressFromCoordinates(lngLat.lng, lngLat.lat)

      // For all marker types, just update the address
      const addressElement = document.getElementById(`popup-address-${tempId}`)
      if (addressElement) {
        addressElement.textContent = address || 'Address not found'
      }
    })

    // Handle confirmation
    document
      .getElementById(`confirm-pin-${tempId}`)
      ?.addEventListener('click', async () => {
        marker.setDraggable(false) // Disable dragging

        // Send request to backend to create a real pin entry
        const createPinResponse = await fetch('/api/map', {
          method: 'POST',
          headers: { 'Content-Type': 'application/json' },
          body: JSON.stringify({
            type: type,
            latitude: marker.getLngLat().lat,
            longitude: marker.getLngLat().lng,
            description: document.getElementById(`popup-address-${tempId}`)!
              .innerText,
          }),
        })

        if (!createPinResponse.ok) {
          console.error('Failed to create pin on backend')
          return
        }

        const { id } = await createPinResponse.json()

        // Replace temporary ID with actual ID from backend
        let finalLngLat: mapboxgl.LngLat | undefined
        let finalAqiData: AQIData | undefined
        let finalMarker: mapboxgl.Marker | undefined

        switch (type) {
          case 'roadblock':
            roadblockRef.current.delete(tempId)
            roadblockRef.current.set(id, marker)
            break
          case 'fireHydrant':
            fireHydrantRef.current.delete(tempId)
            fireHydrantRef.current.set(id, marker)
            break
          case 'airQuality':
            // For air quality markers, now we fetch the AQI data
            finalLngLat = marker.getLngLat()
            finalAqiData = await fetchAQIData(finalLngLat.lng, finalLngLat.lat)

            // Create specialized popup content for confirmed air quality marker
            popupContent.innerHTML = `
              <div style="min-width: 200px;">
                <div style="background-color: #f0f0f0; padding: 8px; margin-bottom: 8px;">
                  <p style="margin: 0;">US EPA PM2.5 AQI is now ${finalAqiData?.value ?? 'N/A'}</p>
                </div>
                <div style="background-color: ${finalAqiData?.color}; color: white; padding: 8px; margin-bottom: 8px;">
                  <p style="margin: 0 0 5px 0;">Air quality is ${finalAqiData?.level ?? 'no data'}</p>
                  <p style="margin: 0 0 5px 0;">Measurement quality is high</p>
                  <p style="margin: 0 0 5px 0;">Evolution over the last 24 hours:</p>
                  <div id="trending-icon-${id}" style="cursor: pointer;">
                    ${ReactDOMServer.renderToString(<TrendingUpIcon style={{ color: 'white' }} />)}
                  </div>
                </div>
                <p id="popup-address-${id}">${document.getElementById(`popup-address-${tempId}`)!.innerText}</p>
                <div style="display: flex; justify-content: space-between;">
                  <button id="edit-pin-${id}" style="padding:5px 10px; margin-top:5px; cursor:pointer; background-color: blue; color: white;">Edit</button>
                  <button id="delete-pin-${id}" style="padding:5px 10px; margin-top:5px; cursor:pointer; background-color: red; color: white;">Delete</button>
                </div>
              </div>
            `

            // Remove the old marker and create a new one with the AQI data
            marker.remove()

            // Create a new marker with the AQI data
            finalMarker = new mapboxgl.Marker({
              element: createCustomMarker(type, finalAqiData),
              draggable: false,
            })
              .setLngLat(finalLngLat)
              .setPopup(popup)
              .addTo(mapRef.current!)

            // Update the marker reference
            airQualityRef.current.delete(tempId)
            airQualityRef.current.set(id, finalMarker)

            // Attach event listeners when the popup opens, similar to how it's done for existing markers
            popup.on('open', () => {
              const editButton = document.getElementById(`edit-pin-${id}`)
              const deleteButton = document.getElementById(`delete-pin-${id}`)
              const trendingIcon = document.getElementById(
                `trending-icon-${id}`,
              )

              if (editButton && deleteButton) {
                // Bind event listeners
                editButton.addEventListener('click', () =>
                  handleEditPin(id, type, popupContent),
                )
                deleteButton.addEventListener(
                  'click',
                  async () => await handleRemovePin(id, type),
                )
              }

              // Add event listener for trending icon if it exists
              if (trendingIcon) {
                trendingIcon.addEventListener('click', () => {
                  if (
                    finalAqiData?.value === null ||
                    finalAqiData?.value === undefined
                  ) {
                    alert('No AQI data available for trends')
                  } else {
                    alert(
                      `Showing AQI trends for the last 24 hours. Current value: ${finalAqiData?.value ?? 'unknown'}`,
                    )
                  }
                })
              }
            })
            break
          default:
            pinRef.current.delete(tempId)
            pinRef.current.set(id, marker)
        }

        // For non-air quality markers, update the popup content
        if (type !== 'airQuality') {
          // Replace confirm button with delete and edit buttons
          popupContent.innerHTML = `
            <p id="popup-address-${id}">${document.getElementById(`popup-address-${tempId}`)!.innerText}</p>
            <button id="edit-pin-${id}" style="padding:5px 10px; margin-top:5px; cursor:pointer; background-color: blue; color: white;">Edit</button>
            <button id="delete-pin-${id}" style="padding:5px 10px; margin-top:5px; cursor:pointer; background-color: red; color: white;">Delete</button>
          `

          // Create a new popup with the updated content
          const updatedPopup = new mapboxgl.Popup({ offset: 25 }).setDOMContent(
            popupContent,
          )

          // Replace the marker's popup
          marker.setPopup(updatedPopup)

          // Attach event listeners when the popup opens, like we did for air quality markers
          updatedPopup.on('open', () => {
            const editButton = document.getElementById(`edit-pin-${id}`)
            const deleteButton = document.getElementById(`delete-pin-${id}`)

            if (editButton && deleteButton) {
              // Bind event listeners
              editButton.addEventListener('click', () =>
                handleEditPin(id, type, popupContent),
              )
              deleteButton.addEventListener(
                'click',
                async () => await handleRemovePin(id, type),
              )
            }
          })
        }
<<<<<<< HEAD
    
        // Replace confirm button with delete and edit buttons
        popupContent.innerHTML = `
          <p id="popup-address-${id}">${document.getElementById(`popup-address-${tempId}`)!.innerText}</p>
          <button id="edit-pin-${id}" style="padding:5px 10px; margin-top:5px; cursor:pointer; background-color: blue; color: white;">Edit</button>
          <button id="delete-pin-${id}" style="padding:5px 10px; margin-top:5px; cursor:pointer; background-color: red; color: white;">Delete</button>
          <button id="navigate-pin-${id}" style="padding:5px 10px; margin-top:5px; cursor:pointer; background-color: green; color: white;">Navigate</button>
        `;
    
        document.getElementById(`delete-pin-${id}`)?.addEventListener("click", async () => {
          await handleRemovePin(id, type);
        });
    
        document.getElementById(`edit-pin-${id}`)?.addEventListener("click", () => handleEditPin(id, type, popupContent));
    
        setIsAddingPin(false); // Re-enable MapDrop buttons after confirmation
      });
    };
    

    // Function to remove a pin from the map
    const handleRemovePin = async (id: string, type: string) => {
      console.log(id, type);
      let marker: mapboxgl.Marker | undefined;
    
      switch (type) {
        case "roadblock":
          marker = roadblockRef.current.get(id);
          roadblockRef.current.delete(id);
          break;
        case "fireHydrant":
          marker = fireHydrantRef.current.get(id);
          fireHydrantRef.current.delete(id);
          break;
        case "airQuality":
          marker = airQualityRef.current.get(id);
          airQualityRef.current.delete(id);
          break;
        default:
          marker = pinRef.current.get(id);
          pinRef.current.delete(id);
      }
    
      if (marker) {
        marker.remove();
        // Also delete from backend
        await fetch(`/api/map/${id}`, { method: 'DELETE' });
      }
    };
=======
>>>>>>> cd775a11

        setIsAddingPin(false) // Re-enable MapDrop buttons after confirmation
      })
  }

  // Function to remove a pin from the map
  const handleRemovePin = async (id: string, type: string) => {
    console.log(id, type)
    let marker: mapboxgl.Marker | undefined

    switch (type) {
      case 'roadblock':
        marker = roadblockRef.current.get(id)
        roadblockRef.current.delete(id)
        break
      case 'fireHydrant':
        marker = fireHydrantRef.current.get(id)
        fireHydrantRef.current.delete(id)
        break
      case 'airQuality':
        marker = airQualityRef.current.get(id)
        airQualityRef.current.delete(id)
        break
      default:
        marker = pinRef.current.get(id)
        pinRef.current.delete(id)
    }

    if (marker) {
      marker.remove()
      // Also delete from backend
      await fetch(`/api/map/${id}`, { method: 'DELETE' })
    }
  }

  // Function to handle editing a pin's description
  const handleEditPin = (
    id: string,
    type: string,
    popupContent: HTMLDivElement,
  ) => {
    const descriptionElement = document.getElementById(`popup-address-${id}`)
    if (!descriptionElement)
      return console.error('Description element not found')

    const currentDescription = descriptionElement.innerText

    // Replace text with input field
    popupContent.innerHTML = `
        <input id="edit-description-${id}" type="text" value="${currentDescription}" style="width: 90%; padding: 5px; margin-top: 5px;" />
        <button id="save-edit-${id}" style="padding:5px 10px; margin-top:5px; cursor:pointer; background-color: green; color: white;">Save</button>
      `

    // Add event listener for saving the edit
    document
      .getElementById(`save-edit-${id}`)
      ?.addEventListener('click', async () => {
        const newDescription = (
          document.getElementById(`edit-description-${id}`) as HTMLInputElement
        ).value

        // Send update request to backend
        const updateResponse = await fetch(`/api/map/${id}`, {
          method: 'PATCH',
          headers: { 'Content-Type': 'application/json' },
          body: JSON.stringify({ description: newDescription }),
        })

        if (!updateResponse.ok) {
          console.error('Failed to update pin description')
          return
        }

        // Restore popup with updated description
        popupContent.innerHTML = `
          <p id="popup-address-${id}">${newDescription}</p>
          <button id="edit-pin-${id}" style="padding:5px 10px; margin-top:5px; cursor:pointer; background-color: blue; color: white;">Edit</button>
          <button id="delete-pin-${id}" style="padding:5px 10px; margin-top:5px; cursor:pointer; background-color: red; color: white;">Delete</button>
<<<<<<< HEAD
          <button id="navigate-pin-${id}" style="padding:5px 10px; margin-top:5px; cursor:pointer; background-color: green; color: white;">Navigate</button>
        `;
=======
        `
>>>>>>> cd775a11

        // Reattach event listeners
        document
          .getElementById(`delete-pin-${id}`)
          ?.addEventListener('click', async () => {
            await handleRemovePin(id, type)
          })

        document
          .getElementById(`edit-pin-${id}`)
          ?.addEventListener('click', () =>
            handleEditPin(id, type, popupContent),
          )
      })
  }

  // -------------------------------- map drop items features end --------------------------------

  // -------------------------------- map layer toggle start --------------------------------
  useEffect(() => {
    // Toggle pins visibility at the component level
    const togglePins = () => {
      if (!mapRef.current) return
      setPinsVisible((prev) => {
        const newState = !prev

        pinRef.current.forEach((marker) => {
          const markerElement = marker.getElement()

          markerElement.style.visibility = newState ? 'visible' : 'hidden'

          // This is to handle the popup visibility
          // If the popup is open and the pins are hidden, close the popup
          const popup = marker.getPopup()
          if (!newState && popup) {
            if (popup.isOpen()) {
              marker.togglePopup()
            }
          }
        })

        eventEmitter.emit('utilVisibility', {
          layer: 'Pins',
          visible: newState,
        })

        return newState
      })
    }

    const toggleRoadblocks = () => {
      if (!mapRef.current) return
      setRoadblocksVisible((prev) => {
        const newState = !prev

        roadblockRef.current.forEach((marker) => {
          const markerElement = marker.getElement()
          markerElement.style.visibility = newState ? 'visible' : 'hidden'

          const popup = marker.getPopup()
          if (!newState && popup) {
            if (popup.isOpen()) {
              marker.togglePopup()
            }
          }
        })

        eventEmitter.emit('utilVisibility', {
          layer: 'Blocks',
          visible: newState,
        })

        return newState
      })
    }

    const toggleFireHydrants = () => {
      if (!mapRef.current) return
      setFireHydrantsVisible((prev) => {
        const newState = !prev

        fireHydrantRef.current.forEach((marker) => {
          const markerElement = marker.getElement()
          markerElement.style.visibility = newState ? 'visible' : 'hidden'

          const popup = marker.getPopup()
          if (!newState && popup) {
            if (popup.isOpen()) {
              marker.togglePopup()
            }
          }
        })

        eventEmitter.emit('utilVisibility', {
          layer: 'Hydrants',
          visible: newState,
        })

        return newState
      })
    }

    eventEmitter.on('toggle_pin', togglePins)
    eventEmitter.on('toggle_roadblock', toggleRoadblocks)
    eventEmitter.on('toggle_fireHydrant', toggleFireHydrants)

    return () => {
      eventEmitter.removeListener('toggle_pin', togglePins)
      eventEmitter.removeListener('toggle_roadblock', toggleRoadblocks)
      eventEmitter.removeListener('toggle_fireHydrant', toggleFireHydrants)
    }
  }, [])

  // -------------------------------- reach 911 features start --------------------------------

  // Function to update the address using Mapbox's Geocoding API based on longitude and latitude
  const updateAddressFromCoordinates = async (lng: number, lat: number) => {
    try {
      const response = await fetch(
        `https://api.mapbox.com/geocoding/v5/mapbox.places/${lng},${lat}.json?access_token=${mapboxgl.accessToken}`,
      )
      const data = await response.json()
      if (data.features && data.features.length > 0) {
        const address = data.features[0].place_name
        dispatch(
          updateIncident({
            ...incident,
            address: address,
          }),
        )
      }
    } catch (error) {
      console.error('Error fetching address:', error)
    }
  }

  // When incident.address changes (from external updates), update the marker position
  useEffect(() => {
    if (
      mapRef.current &&
      markerRef.current &&
      incident.address &&
      incident.address !== ''
    ) {
      if (!(markerRef.current as any)._isDragging) {
        fetch(
          `https://api.mapbox.com/geocoding/v5/mapbox.places/${encodeURIComponent(incident.address)}.json?access_token=${mapboxgl.accessToken}`,
        )
          .then((response) => response.json())
          .then((data) => {
            if (data.features && data.features.length > 0) {
              const [lng, lat] = data.features[0].center
              markerRef.current!.setLngLat([lng, lat])
              mapRef.current!.flyTo({
                center: [lng, lat],
                zoom: 14,
              })
            }
          })
          .catch((error) => {
            console.error('Error geocoding address:', error)
          })
      }
    }
  }, [incident.address])

  // -------------------------------- reach 911 features end --------------------------------

  // -------------------------------- wildfire features start --------------------------------

  const draw = new MapboxDraw({
    displayControlsDefault: false,
    controls: {
      polygon: true,
      trash: true,
    },
    defaultMode: 'draw_polygon',
  })

  const createArea = (
    e: mapboxgl.MapMouseEvent & { features: mapboxgl.GeoJSONFeature[] },
  ) => {
    console.log('current event: ', e)
    const data = draw.getAll()
    if (data.features.length > 0 && mapRef.current) {
      const areaId: string = e.features[0]?.id?.toString() || ''
      if (areaId == '') return
      console.log('all coordinates: ', data.features)
      const geometry = e.features[0].geometry as Geometry & { coordinates: any }
      const coordinates = geometry.coordinates
      let areaIndex = -1
      data.features.find((feature, index) => {
        if (feature.id === areaId) {
          console.log('Matched feature index:', index)
          areaIndex = index
          return true
        }
        return false
      })
      const areaName: string = 'Area ' + areaId

      // Add properties to the feature
      if (areaIndex >= 0) {
        data.features[areaIndex].properties = {
          areaId: areaId,
          name: areaName,
        }
<<<<<<< HEAD
    }, [incident.address]);

// -------------------------------- reach 911 features end --------------------------------




// -------------------------------- wildfire features start --------------------------------

// -------------------------------- wildfire features end --------------------------------
=======
      } else {
        return
      }

      const formattedCoordinates = coordinates.map((coord: any) =>
        coord.map((point: any) => [point[0], point[1]]),
      )

      const bodyJson = JSON.stringify({
        name: areaName,
        coordinates: coordinates[0],
        areaId: areaId,
      })
      console.log('POST:   ', bodyJson)

      fetch(`${process.env.REACT_APP_BACKEND_URL}/api/wildfire/areas`, {
        method: 'POST',
        headers: {
          'Content-Type': 'application/json',
        },
        body: bodyJson,
      })
        .then((response) => response.json())
        .then((data) => {
          console.log('Successfully posted WildfireArea:', data)
        })
        .catch((error) => {
          console.error('Error posting WildfireArea:', error)
        })

      // save to backend

      // console.log('Polygon coordinates:', coordinates)
      // console.log('Area ID:', areaId)
      // console.log('Area Name:', areaName)
      // console.log('bbox: ', geometry.coordinates)

      // console.log('coord:  ', centerCoord)
      createPopup({ areaId, coordinates: coordinates[0], name: areaName })
    }
  }

  const createPopup = (wildfireArea: WildfireArea) => {
    const areaId = wildfireArea.areaId
    const coordinates = wildfireArea.coordinates
    const areaName = wildfireArea.name
    const popupContent = document.createElement('div')
    popupContent.innerHTML = `
      <span id="area-name-display-${areaId}" style="cursor: pointer;">${areaName || 'Area ' + areaId}</span>
      <input id="area-name-input-${areaId}" type="text" value="${areaName || 'Area ' + areaId}" style="display: none; width: 90%; padding: 5px; margin-top: 5px;" />
    `
    const centerCoord = coordinates
      .reduce(
        (acc, coord) => {
          acc[0] += coord[0]
          acc[1] += coord[1]
          return acc
        },
        [0, 0],
      )
      .map((sum: number) => sum / coordinates.length) as [number, number]

    console.log('CenterCoord: ', centerCoord)
    const popup = new mapboxgl.Popup({
      offset: 0,
      closeButton: false,
      className: 'transparent-popup',
    })
      .setLngLat(centerCoord)
      .setDOMContent(popupContent)
      .addTo(mapRef.current!)

    const nameDisplay = document.getElementById(`area-name-display-${areaId}`)
    const nameInput = document.getElementById(
      `area-name-input-${areaId}`,
    ) as HTMLInputElement

    nameDisplay?.addEventListener('click', () => {
      nameDisplay.style.display = 'none'
      nameInput.style.display = 'block'
      nameInput.focus()
    })

    nameInput?.addEventListener('blur', () => {
      const newName = nameInput.value
      if (nameDisplay) {
        nameDisplay.innerText = newName || 'Area ' + areaId
        nameDisplay.style.display = 'block'
      }
      nameInput.style.display = 'none'
    })
    popupRef.current.set(areaId, popup)
  }

  const deletePopup = (areaId: string) => {
    popupRef.current.get(areaId)?.remove()
    popupRef.current.delete(areaId)
  }

  const deleteAllPopups = () => {
    popupRef.current.forEach((_, areaId) => {
      deletePopup(areaId)
    })
    popupRef.current.clear()
  }

  const deleteArea = (
    e: mapboxgl.MapMouseEvent & { features: mapboxgl.GeoJSONFeature[] },
  ) => {
    const data = draw.getAll()
    // TODO: delete the area from the database
    // delete the popup as well
    const areaId: string = e.features[0]?.id?.toString() || ''
    if (areaId == '') return

    fetch(
      `${process.env.REACT_APP_BACKEND_URL}/api/wildfire/areas?areaId=${areaId}`,
      {
        method: 'DELETE',
      },
    )
      .then((response) => {
        if (!response.ok) {
          throw new Error('Failed to delete wildfire area')
        }
        console.log('Successfully deleted WildfireArea:', areaId)
        deletePopup(areaId)
      })
      .catch((error) => {
        console.error('Error deleting WildfireArea:', error)
      })
  }

  const updateArea = (
    e: mapboxgl.MapMouseEvent & { features: mapboxgl.GeoJSONFeature[] },
  ) => {
    // const data = draw.getAll();
    // TODO: update name of the area
  }

  const addDrawControls = () => {
    if (!mapRef.current) return

    mapRef.current.addControl(draw)

    mapRef.current.on('draw.create', createArea)
    mapRef.current.on('draw.delete', deleteArea)
    mapRef.current.on('draw.update', updateArea)
    displayAllArea()
  }

  const removeDrawControls = () => {
    if (!mapRef.current) return

    mapRef.current.removeControl(draw)

    mapRef.current.off('draw.create', createArea)
    mapRef.current.off('draw.delete', deleteArea)
    mapRef.current.off('draw.update', updateArea)
    // remove all names
    deleteAllPopups()
  }

  const displayAllArea = () => {
    const fetchWildfireAreas = async () => {
      try {
        const response = await fetch(
          `${process.env.REACT_APP_BACKEND_URL}/api/wildfire/areas`,
        )
        const data = await response.json()
        setCurrArea(data)
        data.forEach((wildfireArea: WildfireArea) => {
          drawArea(wildfireArea)
        })
      } catch (error) {
        console.error('Error fetching wildfire areas:', error)
      }
    }

    fetchWildfireAreas()
  }

  const drawArea = (wildfireArea: WildfireArea) => {
    const newPolygon = draw.add({
      type: 'Feature',
      geometry: {
        type: 'Polygon',
        coordinates: [wildfireArea.coordinates],
      },
      id: wildfireArea.areaId,
      properties: {
        areaId: wildfireArea.areaId,
        name: wildfireArea.name,
      },
    })
    createPopup(wildfireArea)
  }

  const removeArea = () => {
    const data = draw.getAll()
    if (data.features.length > 0) {
      data.features.forEach((feature) => {
        if (feature.id) {
          draw.delete(feature.id.toString())
        }
      })
    }
    deleteAllPopups()
  }

  useEffect(() => {
    eventEmitter.on('area_util', () => {
      if (areaRef.current) {
        removeDrawControls()
      } else {
        addDrawControls()
      }
      areaRef.current = !areaRef.current
    })

    return () => {
      eventEmitter.removeAllListeners('area_util')
    }
  }, [])

  // -------------------------------- wildfire features end --------------------------------
>>>>>>> cd775a11

  // If there is a map error, display a fallback UI
  if (mapError) {
    return (
      <Box
        sx={{
          width: '100%',
          height: '100%',
          minHeight: '400px',
          display: 'flex',
          flexDirection: 'column',
          justifyContent: 'center',
          alignItems: 'center',
          border: '1px solid #e0e0e0',
          borderRadius: '8px',
          padding: 2,
          backgroundColor: '#f5f5f5',
          maxWidth: '100%',
          boxSizing: 'border-box',
          overflow: 'hidden',
        }}
      >
        <Alert
          severity="warning"
          sx={{ mb: 2, width: '100%', boxSizing: 'border-box' }}
        >
          {mapError}
        </Alert>
        <LocationOnIcon color="error" sx={{ fontSize: 60, mb: 2 }} />
        <Typography variant="body1" align="center">
          Please enter your address in the field above.
        </Typography>
      </Box>
    )
  }

  return (
    <div
      style={{
        position: 'relative',
        width: '100%',
        height: '100%',
        maxWidth: '100%',
        overflow: 'hidden',
        boxSizing: 'border-box',
      }}
    >
      <div
        ref={mapContainerRef}
        style={{
          width: '100%',
          height: '100%',
          minHeight: '400px',
          borderRadius: '8px',
          overflow: 'hidden',
          maxWidth: '100%',
          boxSizing: 'border-box',
        }}
      />
      {isMapPage && (
        <MapDrop
          onDropPin={() => handleAddPin('pin')}
          onDropRoadblock={() => handleAddPin('roadblock')}
          onDropFireHydrant={() => handleAddPin('fireHydrant')}
          onDropAirQuality={() => handleAddPin('airQuality')}
        />
      )}
      {(!isMapLoaded || loading) && <MapLoading />}
    </div>
  )
}

export default Mapbox
export const getMapboxToken = () => {
  if (!mapboxgl.accessToken) {
    mapboxgl.accessToken =
      'pk.eyJ1IjoiZG9tb25jYXNzaXUiLCJhIjoiY2x1cW9qb3djMDBkNjJoa2NoMG1hbGsyNyJ9.nqTwoyg7Xf4v__5IwYzNDA'
  }
  return mapboxgl.accessToken
}<|MERGE_RESOLUTION|>--- conflicted
+++ resolved
@@ -1,23 +1,3 @@
-<<<<<<< HEAD
-import '@mapbox/mapbox-gl-geocoder/dist/mapbox-gl-geocoder.css';
-import BlockIcon from '@mui/icons-material/Block';
-import CloudIcon from '@mui/icons-material/Cloud';
-import FireHydrantAltIcon from '@mui/icons-material/FireHydrantAlt';
-import LocationOnIcon from '@mui/icons-material/LocationOn';
-import PushPinIcon from '@mui/icons-material/PushPin';
-import { Alert, Box, Typography } from '@mui/material';
-import mapboxgl from 'mapbox-gl';
-import 'mapbox-gl/dist/mapbox-gl.css';
-import React, { useEffect, useRef, useState } from 'react';
-import ReactDOMServer from 'react-dom/server';
-import { useDispatch, useSelector } from 'react-redux';
-import { AppDispatch } from '../../app/store';
-import { updateIncident } from '../../features/incidentSlice';
-import IIncident from '../../models/Incident';
-import { RootState } from '../../utils/types';
-import MapDrop from './MapDrop';
-import MapLoading from './MapLoading';
-=======
 import MapboxDraw from '@mapbox/mapbox-gl-draw'
 import '@mapbox/mapbox-gl-draw/dist/mapbox-gl-draw.css'
 import '@mapbox/mapbox-gl-geocoder/dist/mapbox-gl-geocoder.css'
@@ -41,7 +21,6 @@
 import { RootState, WildfireArea } from '../../utils/types'
 import MapDrop from './MapDrop'
 import MapLoading from './MapLoading'
->>>>>>> cd775a11
 
 interface MapboxProps {
   showMarker?: boolean
@@ -101,12 +80,9 @@
   const [roadblocksVisible, setRoadblocksVisible] = useState(true)
   const [fireHydrantsVisible, setFireHydrantsVisible] = useState(true)
 
-<<<<<<< HEAD
-=======
   // refs for areaClick
   const areaRef = useRef<boolean>(false)
 
->>>>>>> cd775a11
   // state to track add pin start and end
   const [isAddingPin, setIsAddingPin] = useState(false)
 
@@ -114,6 +90,10 @@
   const [isMapLoaded, setIsMapLoaded] = useState(false)
   const [mapError, setMapError] = useState<string | null>(null)
   const [isMapPage, setIsMapPage] = useState<boolean>(false)
+
+  // State for the route calculation loading
+  const [isNaviLoaded, setIsNaviLoaded] = useState(false);
+
 
   const dispatch = useDispatch<AppDispatch>()
   const incident: IIncident = useSelector(
@@ -131,17 +111,11 @@
     address?: string
   } | null>(null)
 
-<<<<<<< HEAD
-  // State for the route calculation loading
-  const [loading, setLoading] = useState(false);
-
-=======
   // state for current wildfire area
   const [currArea, setCurrArea] = useState<WildfireArea[]>([])
   // const [currNamePopup, setNamePopup] = useState<mapboxgl.Popup[]>([]);
   // Refs for popups
   const popupRef = useRef<Map<string, mapboxgl.Popup>>(new Map())
->>>>>>> cd775a11
 
   // Check if we're on the /map page
   useEffect(() => {
@@ -256,7 +230,7 @@
     markerElement.style.display = 'flex'
     markerElement.style.alignItems = 'center'
     markerElement.style.justifyContent = 'center'
-    markerElement.style.position = 'relative' // Added for absolute positioning of AQI value
+    // markerElement.style.position = 'relative' // Added for absolute positioning of AQI value
 
     // Choose the correct Material UI icon
     let iconComponent
@@ -345,19 +319,6 @@
         }
 
         // Create popup content with buttons
-<<<<<<< HEAD
-        const popupContent = document.createElement("div");
-        popupContent.id = `popup-container-${item._id}`;
-        popupContent.innerHTML = `
-          <p id="popup-address-${item._id}">${item.description}</p>
-          <button id="edit-pin-${item._id}" style="padding:5px 10px; margin-top:5px; cursor:pointer; background-color: blue; color: white;">Edit</button>
-          <button id="delete-pin-${item._id}" style="padding:5px 10px; margin-top:5px; cursor:pointer; background-color: red; color: white;">Delete</button>
-          <button id="navigate-pin-${item._id}" style="padding:5px 10px; margin-top:5px; cursor:pointer; background-color: green; color: white;">Navigate</button>
-        `;
-  
-        const popup = new mapboxgl.Popup({ offset: 25 }).setDOMContent(popupContent);
-  
-=======
         const popupContent = document.createElement('div')
         popupContent.id = `popup-container-${_id}`
 
@@ -380,6 +341,7 @@
               <div style="display: flex; justify-content: space-between;">
                 <button id="edit-pin-${_id}" style="padding:5px 10px; margin-top:5px; cursor:pointer; background-color: blue; color: white;">Edit</button>
                 <button id="delete-pin-${_id}" style="padding:5px 10px; margin-top:5px; cursor:pointer; background-color: red; color: white;">Delete</button>
+                <button id="navigate-pin-${item._id}" style="padding:5px 10px; margin-top:5px; cursor:pointer; background-color: green; color: white;">Navigate</button>
               </div>
             </div>
           `
@@ -389,6 +351,7 @@
             <p id="popup-address-${_id}">${description}</p>
             <button id="edit-pin-${_id}" style="padding:5px 10px; margin-top:5px; cursor:pointer; background-color: blue; color: white;">Edit</button>
             <button id="delete-pin-${_id}" style="padding:5px 10px; margin-top:5px; cursor:pointer; background-color: red; color: white;">Delete</button>
+            <button id="navigate-pin-${item._id}" style="padding:5px 10px; margin-top:5px; cursor:pointer; background-color: green; color: white;">Navigate</button>
           `
         }
 
@@ -396,7 +359,6 @@
           popupContent,
         )
 
->>>>>>> cd775a11
         // Create marker
         const marker = new mapboxgl.Marker({
           element: createCustomMarker(type, aqiData),
@@ -426,58 +388,37 @@
 
         // Attach event listeners when popup opens
         popup.on('open', () => {
-<<<<<<< HEAD
-          const editButton = document.getElementById(`edit-pin-${item._id}`);
-          const deleteButton = document.getElementById(`delete-pin-${item._id}`);
-          const navigateButton = document.getElementById(`navigate-pin-${item._id}`);
-          const popupContainer = document.getElementById(`popup-container-${item._id}`) as HTMLDivElement;
+          const editButton = document.getElementById(`edit-pin-${_id}`)
+          const deleteButton = document.getElementById(`delete-pin-${_id}`)
+          const navigateButton = document.getElementById(`navigate-pin-${_id}`);
+          const popupContainer = document.getElementById(
+            `popup-container-${_id}`,
+          ) as HTMLDivElement
+
+          const trendingIcon = document.getElementById(`trending-icon-${_id}`)
 
           if (!editButton || !deleteButton || !navigateButton || !popupContainer) {
-            console.warn(`Popup elements not found for pin ID: ${item._id}`);
-            return;
+            console.warn(`Popup elements not found for pin ID: ${_id}`)
+            return
           }
 
           // Bind event listeners
-          editButton.addEventListener("click", () => 
-            handleEditPin(item._id, item.type, popupContainer)
-          );
-
-          deleteButton.addEventListener("click", async () => {
-            await handleRemovePin(item._id, item.type);
-          });
+          editButton.addEventListener('click', () =>
+            handleEditPin(_id, type, popupContainer),
+          )
+
+          deleteButton.addEventListener('click', async () => {
+            await handleRemovePin(_id, type)
+          })
 
           navigateButton.addEventListener("click", () => {
             if (mapRef.current) {
-              setLoading(true);
-              navigateToMarker(mapRef.current, item.longitude, item.latitude, () => setLoading(false));
+              setIsNaviLoaded(true);
+              navigateToMarker(mapRef.current, item.longitude, item.latitude, () => setIsNaviLoaded(false));
             } else {
               console.error("Map reference is not available.");
             }
           });
-        });
-      });
-=======
-          const editButton = document.getElementById(`edit-pin-${_id}`)
-          const deleteButton = document.getElementById(`delete-pin-${_id}`)
-          const popupContainer = document.getElementById(
-            `popup-container-${_id}`,
-          ) as HTMLDivElement
-
-          const trendingIcon = document.getElementById(`trending-icon-${_id}`)
-
-          if (!editButton || !deleteButton || !popupContainer) {
-            console.warn(`Popup elements not found for pin ID: ${_id}`)
-            return
-          }
-
-          // Bind event listeners
-          editButton.addEventListener('click', () =>
-            handleEditPin(_id, type, popupContainer),
-          )
-
-          deleteButton.addEventListener('click', async () => {
-            await handleRemovePin(_id, type)
-          })
 
           // Add event listener for trending icon if it exists
           if (trendingIcon) {
@@ -494,15 +435,12 @@
           }
         })
       }
->>>>>>> cd775a11
     } catch (error) {
       console.error('Error fetching markers:', error)
     }
-<<<<<<< HEAD
-  };
-  
-
-const accessToken = 'pk.eyJ1IjoiZG9tb25jYXNzaXUiLCJhIjoiY2x1cW9qb3djMDBkNjJoa2NoMG1hbGsyNyJ9.nqTwoyg7Xf4v__5IwYzNDA';
+  }
+
+  const accessToken = 'pk.eyJ1IjoiZG9tb25jYXNzaXUiLCJhIjoiY2x1cW9qb3djMDBkNjJoa2NoMG1hbGsyNyJ9.nqTwoyg7Xf4v__5IwYzNDA';
 
 const navigateToMarker = async (
   map: mapboxgl.Map | null,
@@ -585,16 +523,6 @@
   );
 };
 
-
-
-  
-
-// -------------------------------- helper function end --------------------------------
-
-
-=======
-  }
->>>>>>> cd775a11
 
   // -------------------------------- helper function end --------------------------------
 
@@ -801,6 +729,7 @@
                 <div style="display: flex; justify-content: space-between;">
                   <button id="edit-pin-${id}" style="padding:5px 10px; margin-top:5px; cursor:pointer; background-color: blue; color: white;">Edit</button>
                   <button id="delete-pin-${id}" style="padding:5px 10px; margin-top:5px; cursor:pointer; background-color: red; color: white;">Delete</button>
+                  <button id="navigate-pin-${id}" style="padding:5px 10px; margin-top:5px; cursor:pointer; background-color: green; color: white;">Navigate</button>
                 </div>
               </div>
             `
@@ -825,11 +754,12 @@
             popup.on('open', () => {
               const editButton = document.getElementById(`edit-pin-${id}`)
               const deleteButton = document.getElementById(`delete-pin-${id}`)
+              const navigateButton = document.getElementById(`navigate-pin-${id}`);
               const trendingIcon = document.getElementById(
                 `trending-icon-${id}`,
               )
 
-              if (editButton && deleteButton) {
+              if (editButton && deleteButton && navigateButton) {
                 // Bind event listeners
                 editButton.addEventListener('click', () =>
                   handleEditPin(id, type, popupContent),
@@ -838,6 +768,14 @@
                   'click',
                   async () => await handleRemovePin(id, type),
                 )
+                navigateButton.addEventListener("click", () => {
+                  if (mapRef.current) {
+                    setIsNaviLoaded(true);
+                    navigateToMarker(mapRef.current, marker.getLngLat().lng, marker.getLngLat().lat, () => setIsNaviLoaded(false));
+                  } else {
+                    console.error("Map reference is not available.");
+                  }
+                });
               }
 
               // Add event listener for trending icon if it exists
@@ -869,6 +807,7 @@
             <p id="popup-address-${id}">${document.getElementById(`popup-address-${tempId}`)!.innerText}</p>
             <button id="edit-pin-${id}" style="padding:5px 10px; margin-top:5px; cursor:pointer; background-color: blue; color: white;">Edit</button>
             <button id="delete-pin-${id}" style="padding:5px 10px; margin-top:5px; cursor:pointer; background-color: red; color: white;">Delete</button>
+            <button id="navigate-pin-${id}" style="padding:5px 10px; margin-top:5px; cursor:pointer; background-color: green; color: white;">Navigate</button>
           `
 
           // Create a new popup with the updated content
@@ -883,8 +822,9 @@
           updatedPopup.on('open', () => {
             const editButton = document.getElementById(`edit-pin-${id}`)
             const deleteButton = document.getElementById(`delete-pin-${id}`)
-
-            if (editButton && deleteButton) {
+            const navigateButton = document.getElementById(`navigate-pin-${id}`)
+
+            if (editButton && deleteButton && navigateButton) {
               // Bind event listeners
               editButton.addEventListener('click', () =>
                 handleEditPin(id, type, popupContent),
@@ -893,61 +833,17 @@
                 'click',
                 async () => await handleRemovePin(id, type),
               )
+              navigateButton.addEventListener("click", () => {
+                if (mapRef.current) {
+                  setIsNaviLoaded(true);
+                  navigateToMarker(mapRef.current, marker.getLngLat().lng, marker.getLngLat().lat, () => setIsNaviLoaded(false));
+                } else {
+                  console.error("Map reference is not available.");
+                }
+              });
             }
           })
         }
-<<<<<<< HEAD
-    
-        // Replace confirm button with delete and edit buttons
-        popupContent.innerHTML = `
-          <p id="popup-address-${id}">${document.getElementById(`popup-address-${tempId}`)!.innerText}</p>
-          <button id="edit-pin-${id}" style="padding:5px 10px; margin-top:5px; cursor:pointer; background-color: blue; color: white;">Edit</button>
-          <button id="delete-pin-${id}" style="padding:5px 10px; margin-top:5px; cursor:pointer; background-color: red; color: white;">Delete</button>
-          <button id="navigate-pin-${id}" style="padding:5px 10px; margin-top:5px; cursor:pointer; background-color: green; color: white;">Navigate</button>
-        `;
-    
-        document.getElementById(`delete-pin-${id}`)?.addEventListener("click", async () => {
-          await handleRemovePin(id, type);
-        });
-    
-        document.getElementById(`edit-pin-${id}`)?.addEventListener("click", () => handleEditPin(id, type, popupContent));
-    
-        setIsAddingPin(false); // Re-enable MapDrop buttons after confirmation
-      });
-    };
-    
-
-    // Function to remove a pin from the map
-    const handleRemovePin = async (id: string, type: string) => {
-      console.log(id, type);
-      let marker: mapboxgl.Marker | undefined;
-    
-      switch (type) {
-        case "roadblock":
-          marker = roadblockRef.current.get(id);
-          roadblockRef.current.delete(id);
-          break;
-        case "fireHydrant":
-          marker = fireHydrantRef.current.get(id);
-          fireHydrantRef.current.delete(id);
-          break;
-        case "airQuality":
-          marker = airQualityRef.current.get(id);
-          airQualityRef.current.delete(id);
-          break;
-        default:
-          marker = pinRef.current.get(id);
-          pinRef.current.delete(id);
-      }
-    
-      if (marker) {
-        marker.remove();
-        // Also delete from backend
-        await fetch(`/api/map/${id}`, { method: 'DELETE' });
-      }
-    };
-=======
->>>>>>> cd775a11
 
         setIsAddingPin(false) // Re-enable MapDrop buttons after confirmation
       })
@@ -1026,12 +922,8 @@
           <p id="popup-address-${id}">${newDescription}</p>
           <button id="edit-pin-${id}" style="padding:5px 10px; margin-top:5px; cursor:pointer; background-color: blue; color: white;">Edit</button>
           <button id="delete-pin-${id}" style="padding:5px 10px; margin-top:5px; cursor:pointer; background-color: red; color: white;">Delete</button>
-<<<<<<< HEAD
           <button id="navigate-pin-${id}" style="padding:5px 10px; margin-top:5px; cursor:pointer; background-color: green; color: white;">Navigate</button>
-        `;
-=======
         `
->>>>>>> cd775a11
 
         // Reattach event listeners
         document
@@ -1045,6 +937,10 @@
           ?.addEventListener('click', () =>
             handleEditPin(id, type, popupContent),
           )
+        
+          
+        
+      
       })
   }
 
@@ -1239,18 +1135,6 @@
           areaId: areaId,
           name: areaName,
         }
-<<<<<<< HEAD
-    }, [incident.address]);
-
-// -------------------------------- reach 911 features end --------------------------------
-
-
-
-
-// -------------------------------- wildfire features start --------------------------------
-
-// -------------------------------- wildfire features end --------------------------------
-=======
       } else {
         return
       }
@@ -1477,7 +1361,6 @@
   }, [])
 
   // -------------------------------- wildfire features end --------------------------------
->>>>>>> cd775a11
 
   // If there is a map error, display a fallback UI
   if (mapError) {
@@ -1545,7 +1428,7 @@
           onDropAirQuality={() => handleAddPin('airQuality')}
         />
       )}
-      {(!isMapLoaded || loading) && <MapLoading />}
+      {(!isMapLoaded || isNaviLoaded) && <MapLoading />}
     </div>
   )
 }
