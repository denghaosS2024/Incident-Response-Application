--- conflicted
+++ resolved
@@ -610,7 +610,6 @@
       )}
 
       {!isReadOnly && (
-<<<<<<< HEAD
         <Box display="flex" justifyContent="center" mt={4} gap={2}>
         <Button
           variant="contained"
@@ -654,37 +653,6 @@
         >
           Cancel
         </Button>
-=======
-        <Box display="flex" justifyContent="center" mt={4}>
-          <button
-            style={{
-              padding: "10px 20px",
-              backgroundColor: "#1976d2",
-              color: "#fff",
-              border: "none",
-              borderRadius: "4px",
-              cursor: "pointer",
-              fontSize: "16px",
-            }}
-            onClick={() => {
-              const drugs = (drugEntryRef.current?.getDrugsData() ?? []).map(
-                (drug) => `${drug.name} (${drug.dosage}, ${drug.route})`,
-              );
-
-              VisitLogHelper.saveFormData(
-                {
-                  ...formData,
-                  drugs,
-                },
-                incidentId,
-                visitTime,
-                getCurrentPatientId() ?? "",
-              );
-            }}
-          >
-            Save
-          </button>
->>>>>>> 21de3a5c
         </Box>
       )}
     </div>
