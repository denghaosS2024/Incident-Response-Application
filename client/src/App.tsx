<<<<<<< HEAD
import { Home, Message, PermContactCalendar, AccessAlarm, LocationOn, FmdBadRounded } from '@mui/icons-material'
import { StyledEngineProvider } from '@mui/material/styles'
import React, { useEffect } from 'react'
import { useSelector, useDispatch } from 'react-redux'
import { RootState } from './utils/types'
import {
  Navigate,
  Outlet,
  Route,
  BrowserRouter as Router,
  Routes,
} from 'react-router-dom'
import { AppDispatch } from './app/store'
import NavigationBar from './components/NavigationBar'
import TabBar, { Link } from './components/TabBar'
import ChatRoomPage from './pages/ChatRoomPage'
import Contacts from './pages/Contacts'
import HomePage from './pages/HomePage'
import LoginPage from './pages/LoginPage'
import Messages from './pages/Messages'
import Organization from './pages/Organization'
import RegisterPage from './pages/RegisterPage'
import SocketClient from './utils/Socket'
import { addMessage, clearAllAlerts } from './features/messageSlice'
import IMessage from '@/models/Message'
import { loadContacts } from './features/contactSlice'
import Groups2Icon from '@mui/icons-material/Groups2'
import GroupsPage from './pages/GroupsPage'
import Reach911Page from './pages/Reach911Page'
import { LocalPolice as PoliceIcon,LocalFireDepartment as FirefighterIcon,LocalHospital as NurseIcon,Report } from '@mui/icons-material';
import MapPage from './pages/MapPage'
import IncidentsPage from './pages/IncidentsPage'
=======
// Material-UI Components
import { StyledEngineProvider } from '@mui/material/styles';
import { Home, Message, PermContactCalendar, AccessAlarm, LocationOn, FmdBadRounded } from '@mui/icons-material';
import Groups2Icon from '@mui/icons-material/Groups2';
import { LocalPolice as PoliceIcon, LocalFireDepartment as FirefighterIcon, LocalHospital as NurseIcon, Report } from '@mui/icons-material';

// React and Redux
import React, { useEffect } from 'react';
import { useSelector, useDispatch } from 'react-redux';
import { RootState } from './utils/types';
import { AppDispatch } from './app/store';

// React Router
import { Navigate, Outlet, Route, BrowserRouter as Router, Routes } from 'react-router-dom';

// Components
import NavigationBar from './components/NavigationBar';
import TabBar, { Link } from './components/TabBar';

// Pages
import ChatRoomPage from './pages/ChatRoomPage';
import Contacts from './pages/Contacts';
import HomePage from './pages/HomePage';
import LoginPage from './pages/LoginPage';
import Messages from './pages/Messages';
import RegisterPage from './pages/RegisterPage';
import GroupsPage from './pages/GroupsPage';
import Reach911Page from './pages/Reach911Page';
import MapPage from './pages/MapPage';
import IncidentsPage from './pages/IncidentsPage';
import GroupInformationPage from './pages/GroupInformationPage';

// Utilities and Features
import SocketClient from './utils/Socket';
import { addMessage, clearAllAlerts } from './features/messageSlice';
import IMessage from '@/models/Message';
import { loadContacts } from './features/contactSlice';

>>>>>>> 3492d9a3

const App: React.FC = () => {
  return (
    <StyledEngineProvider injectFirst>
      <Router>
        <Routes>
          <Route path="/login" element={<LoginPage />} />
          <Route path="/register" element={<RegisterPage />} />
          <Route element={<ProtectedRoute showBackButton />}>
            <Route path="/" element={<HomePage />} />
            <Route path="/contacts" element={<Contacts />} />
            <Route path="/messages" element={<Messages />} />
            <Route path="/groups" element={<GroupsPage />} />
            <Route path="/reach911" element={<Reach911Page />} />
            <Route path="/map" element={<MapPage />} />
            <Route path="/incidents" element={<IncidentsPage />} />
            <Route path="/organization" element={<Organization />} />
          </Route>
          <Route element={<ProtectedRoute showBackButton isSubPage />}>
            <Route path="/messages/:id" element={<ChatRoomPage />} />
            <Route path="/groups/:id" element={<GroupInformationPage />} />
          </Route>
        </Routes>
      </Router>
    </StyledEngineProvider>
  )
}

interface IProps {
  showBackButton?: boolean
  // Set this to true to hide the menu in subpages such as the chat room view.
  isSubPage?: boolean
}

const ProtectedRoute = ({ showBackButton, isSubPage }: IProps) => {
  const dispatch = useDispatch<AppDispatch>()
  const isLoggedIn = localStorage.getItem('token') ? true : false
  const role = localStorage.getItem('role')||'Citizen';
  // Check if there are any unread messages
  const alerts = useSelector((state: RootState) => state.messageState.alerts)
  const hasUnreadMessages = Object.values(alerts).some((alert) => alert)

  const tabLinks: Array<Link> = [
    { prefix: '/', key: 'home', icon: <Home />, to: '/' },
    {
      prefix: '/messages',
      key: 'msg',
      icon: hasUnreadMessages ? (
        <Message style={{ color: 'red' }} />
      ) : (
        <Message />
      ),
      to: '/messages',
      onClick: () => {
        dispatch(clearAllAlerts())
      },
    },
    {
      prefix: '/contacts',
      key: 'contact',
      icon: <PermContactCalendar />,
      to: '/contacts',
    },
    { prefix: '/groups', key: 'groups', icon: <Groups2Icon />, to: '/groups' },
    {
      prefix: '/reach911',
      key: 'reach911',
      icon: <img src="/911-icon.png" style={{ width: '28px', height: '28px', borderRadius: '8px' }} />,
      selectedIcon: <img src="/911-icon-selected.png" style={{ width: '28px', height: '28px', borderRadius: '8px' }} />,
      to: '/reach911',
    },
    {
      prefix: '/map',
      key: 'map',
      icon: <LocationOn />,
      to: '/map',
    },
    {
      prefix: '/police',
      key: 'ploice',
      icon: <PoliceIcon  />,
      to: '/police',
    },
    {
      prefix: '/firefighter',
      key: 'firefighter',
      icon: <FirefighterIcon  />,
      to: '/firefighter',
    },
    {
      prefix: '/nurse',
      key: 'nurse',
      icon: <NurseIcon  />,
      to: '/nurse',
    },
  ]
  const roleTabs: Record<string, Link> = {
    Dispatch: { prefix: '/', key: '911', icon: <img src="/911-icon-selected.png" style={{ width: '28px', height: '28px', borderRadius: '8px' }} />, to: '/' },
    Police: { prefix: '/', key: 'police', icon: <PoliceIcon />, to: '/' },
    Fire: { prefix: '/', key: 'fire', icon: <FirefighterIcon />, to: '/' },
    Nurse: { prefix: '/', key: 'nurse', icon:<NurseIcon />, to: '/' },
  };
  const homeTab = roleTabs[role] || { prefix: '/', key: 'home', icon: <Home />, to: '/' };
  const orderedTabs = [
    homeTab, 
    ...tabLinks.filter((link) => link.key !== 'home'), 
  ];

  // TODO: Does Admmin see everything? If so, we need to include admin here
  const firstResponderRoleList = ['Dispatch', 'Police', 'Fire']
  if (firstResponderRoleList.includes(role)) {
    orderedTabs.push({
      prefix: '/incidents',
      key: 'incidents',
      icon: <Report />,
      to: '/incidents',
    })
  }
  
  useEffect(() => {
    const socket = SocketClient
    socket.connect()
    socket.on('new-message', (message: IMessage) => {
      dispatch(addMessage(message))
    })
    socket.on('user-status-changed', () => {
      dispatch(loadContacts())
    })
    return () => {
      socket.close()
    }
  }, [])

  return isLoggedIn ? (
    <>
      <NavigationBar showMenu={true} showBackButton={showBackButton} />
      <TabBar links={orderedTabs}></TabBar>
      <Outlet />
    </>
  ) : (
    <Navigate to="/login" />
  )
}

export default App<|MERGE_RESOLUTION|>--- conflicted
+++ resolved
@@ -1,37 +1,3 @@
-<<<<<<< HEAD
-import { Home, Message, PermContactCalendar, AccessAlarm, LocationOn, FmdBadRounded } from '@mui/icons-material'
-import { StyledEngineProvider } from '@mui/material/styles'
-import React, { useEffect } from 'react'
-import { useSelector, useDispatch } from 'react-redux'
-import { RootState } from './utils/types'
-import {
-  Navigate,
-  Outlet,
-  Route,
-  BrowserRouter as Router,
-  Routes,
-} from 'react-router-dom'
-import { AppDispatch } from './app/store'
-import NavigationBar from './components/NavigationBar'
-import TabBar, { Link } from './components/TabBar'
-import ChatRoomPage from './pages/ChatRoomPage'
-import Contacts from './pages/Contacts'
-import HomePage from './pages/HomePage'
-import LoginPage from './pages/LoginPage'
-import Messages from './pages/Messages'
-import Organization from './pages/Organization'
-import RegisterPage from './pages/RegisterPage'
-import SocketClient from './utils/Socket'
-import { addMessage, clearAllAlerts } from './features/messageSlice'
-import IMessage from '@/models/Message'
-import { loadContacts } from './features/contactSlice'
-import Groups2Icon from '@mui/icons-material/Groups2'
-import GroupsPage from './pages/GroupsPage'
-import Reach911Page from './pages/Reach911Page'
-import { LocalPolice as PoliceIcon,LocalFireDepartment as FirefighterIcon,LocalHospital as NurseIcon,Report } from '@mui/icons-material';
-import MapPage from './pages/MapPage'
-import IncidentsPage from './pages/IncidentsPage'
-=======
 // Material-UI Components
 import { StyledEngineProvider } from '@mui/material/styles';
 import { Home, Message, PermContactCalendar, AccessAlarm, LocationOn, FmdBadRounded } from '@mui/icons-material';
@@ -57,6 +23,7 @@
 import HomePage from './pages/HomePage';
 import LoginPage from './pages/LoginPage';
 import Messages from './pages/Messages';
+import Organization from './pages/Organization'
 import RegisterPage from './pages/RegisterPage';
 import GroupsPage from './pages/GroupsPage';
 import Reach911Page from './pages/Reach911Page';
@@ -70,7 +37,6 @@
 import IMessage from '@/models/Message';
 import { loadContacts } from './features/contactSlice';
 
->>>>>>> 3492d9a3
 
 const App: React.FC = () => {
   return (
