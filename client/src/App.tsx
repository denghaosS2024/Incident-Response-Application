import { StyledEngineProvider } from '@mui/material/styles'
import { useFlags } from 'launchdarkly-react-client-sdk'
import { Route, BrowserRouter as Router, Routes } from 'react-router-dom'
import ChatRoomPage from './pages/ChatRoomPage'
import Contacts from './pages/Contacts'
import CreatechartPage from './pages/CreatechartPage.tsx'
import DashboardPage from './pages/DashboardPage'
import FindHospital from './pages/FindHospital'
import GroupInformationPage from './pages/GroupInformationPage'
import GroupsPage from './pages/GroupsPage'
import HomePage from './pages/HomePage'
import HospitalsDirectory from './pages/HospitalsDirectory'
import IncidentReportPage from './pages/IncidentReportPage.tsx'
import IncidentsPage from './pages/IncidentsPage'
import LoginPage from './pages/LoginPage'
import MapPage from './pages/MapPage'
import Messages from './pages/Messages'
import Organization from './pages/Organization'
import PatientPage from './pages/PatientPage.tsx'
import PatientProfile from './pages/PatientProfile'
import PatientVisitPage from './pages/PatientVisitPage.tsx'
import ProfilePage from './pages/ProfilePage'
import Reach911Page from './pages/Reach911Page'
import RegisterHospital from './pages/RegisterHospital'
import RegisterPage from './pages/RegisterPage'
import ResourcesPage from './pages/ResourcesPage'
<<<<<<< HEAD
import TodoTasksPage from './pages/SarTasks.tsx'
import DoneTasksPage from './pages/SarTasksDone.tsx'
=======
import SARIncidentPage from './pages/SARIncidentPage'
import SARTaskCreationPage from './pages/SARTaskCreationPage'
import SARTaskPage from './pages/SARTaskPage.tsx'
>>>>>>> 756c3eb6
import ViewOrganization from './pages/ViewOrganization'
import RoutedHome from './routing/RoutedHome'
import './styles/globals.css'
import './styles/tailwind.css'

export default function App() {
    // const dispatcher = useDispatch()

    // // This is an example to display a snackbar
    // useEffect(() => {
    //   setTimeout(() => {
    //     console.log('setting snackbar')
    //     dispatcher(
    //       setSnackbar({
    //         type: SnackbarType.INFO,
    //         message: 'Hello there!',
    //         durationMs: 1000,
    //       }),
    //     )
    //   }, 3000)
    // })

    //Feature toggling: show the hospitals directory page only when the flag is enabled
    const { ['hospitalsDirectory']: hospitalsDirectory } = useFlags()

    return (
        <StyledEngineProvider injectFirst>
            <Router>
                <Routes>
                    <Route path="/login" element={<LoginPage />} />
                    <Route path="/register" element={<RegisterPage />} />
                    <Route element={<RoutedHome showBackButton />}>
                        <Route path="/" element={<HomePage />} />
                        <Route path="/contacts" element={<Contacts />} />
                        <Route path="/messages" element={<Messages />} />
                        {/* The path /messages/:id allows for passing channelId as a query parameter.
            This allow us to navigate to /messages but automatically into a specific channel chat.
            Please look into the implementation in Messages.tsx */}
                        <Route path="/messages/:id" element={<Messages />} />
                        <Route path="/groups" element={<GroupsPage />} />
                        <Route path="/reach911" element={<Reach911Page />} />
                        <Route path="/map" element={<MapPage />} />
                        <Route path="/incidents" element={<IncidentsPage />} />
                        <Route path="/sar-incident" element={<SARIncidentPage />} />
                        <Route path="/sar-task/:incidentId" element={<SARTaskPage />} />
                        <Route
                            path="/patient-profile/:patientId"
                            element={<PatientProfile />}
                        />
                        <Route path="/patients" element={<PatientPage />} />
                        <Route path='/patient-visit' element={<PatientVisitPage />} />
                        <Route
                            path="/incidents/report"
                            element={<IncidentReportPage />}
                        />
                        <Route
                            path="/organization"
                            element={<Organization />}
                        />
                        <Route
                            path="/organization/view"
                            element={<ViewOrganization />}
                        />
                        <Route path="/profile" element={<ProfilePage />} />
                        <Route
                            path="/register-hospital"
                            element={<RegisterHospital />}
                        />
                        <Route
                            path="/register-hospital/:hospitalId"
                            element={<RegisterHospital />}
                        />
                        <Route path="/resources" element={<ResourcesPage />} />
                        {hospitalsDirectory && (
                            <Route
                                path="/hospitals"
                                element={<HospitalsDirectory />}
                            />
                        )}
                        <Route
                            path="/find-hospital"
                            element={<FindHospital />}
                        />
                        <Route path="/dashboard" element={<DashboardPage />} />
                        <Route path="/create-chart" element={<CreatechartPage />} />
<<<<<<< HEAD
                        <Route path="/sartasks" element={<TodoTasksPage />} />
                        <Route path="/sartasksdone" element={<DoneTasksPage />} />
=======
                        <Route path="/sar-task/create" element={<SARTaskCreationPage />} />
>>>>>>> 756c3eb6
                    </Route>

                    <Route element={<RoutedHome showBackButton isSubPage />}>
                        <Route
                            path="/messages/:id"
                            element={<ChatRoomPage />}
                        />
                        <Route
                            path="/groups/:id"
                            element={<GroupInformationPage />}
                        />
                    </Route>
]                </Routes>
            </Router>
        </StyledEngineProvider>
    )
}<|MERGE_RESOLUTION|>--- conflicted
+++ resolved
@@ -24,14 +24,12 @@
 import RegisterHospital from './pages/RegisterHospital'
 import RegisterPage from './pages/RegisterPage'
 import ResourcesPage from './pages/ResourcesPage'
-<<<<<<< HEAD
-import TodoTasksPage from './pages/SarTasks.tsx'
-import DoneTasksPage from './pages/SarTasksDone.tsx'
-=======
 import SARIncidentPage from './pages/SARIncidentPage'
 import SARTaskCreationPage from './pages/SARTaskCreationPage'
 import SARTaskPage from './pages/SARTaskPage.tsx'
->>>>>>> 756c3eb6
+import TodoTasksPage from './pages/SarTasks'
+import DoneTasksPage from './pages/SarTasksDone'
+import StatisticsPage from './pages/SarTasksStatistics'
 import ViewOrganization from './pages/ViewOrganization'
 import RoutedHome from './routing/RoutedHome'
 import './styles/globals.css'
@@ -117,13 +115,11 @@
                         />
                         <Route path="/dashboard" element={<DashboardPage />} />
                         <Route path="/create-chart" element={<CreatechartPage />} />
-<<<<<<< HEAD
-                        <Route path="/sartasks" element={<TodoTasksPage />} />
-                        <Route path="/sartasksdone" element={<DoneTasksPage />} />
-=======
                         <Route path="/sar-task/create" element={<SARTaskCreationPage />} />
->>>>>>> 756c3eb6
-                    </Route>
+                        <Route path="/sartasks/:incidentId" element={<TodoTasksPage />} />
+                        <Route path="/sartasksdone/:incidentId" element={<DoneTasksPage />} />
+                        <Route path="/sartasksstatistics/:incidentId" element={<StatisticsPage />} />
+                        </Route>
 
                     <Route element={<RoutedHome showBackButton isSubPage />}>
                         <Route
@@ -135,7 +131,7 @@
                             element={<GroupInformationPage />}
                         />
                     </Route>
-]                </Routes>
+                </Routes>
             </Router>
         </StyledEngineProvider>
     )
