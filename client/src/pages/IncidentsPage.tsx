--- conflicted
+++ resolved
@@ -144,46 +144,46 @@
   // Breaking 1 Rule here, I am setting the caller as username but specification says it should be none
   const handleAddIncident = async () => {
     try {
-        // Step 1: Get the logged-in username
-        const username = localStorage.getItem("username");
-        if (!username) throw new Error("Username not found in local storage.");
-
-        // Step 2: Fetch the number of existing incidents for the user
-        let incidentCount = 1;
-        try {
-          const userIncidents = await request(`/api/incidents?caller=${username}`);
-          incidentCount = Array.isArray(userIncidents) ? userIncidents.length + 1 : 1;
+      // Step 1: Get the logged-in username
+      const username = localStorage.getItem("username");
+      if (!username) throw new Error("Username not found in local storage.");
+
+      // Step 2: Fetch the number of existing incidents for the user
+      let incidentCount = 1;
+      try {
+        const userIncidents = await request(`/api/incidents?caller=${username}`);
+        incidentCount = Array.isArray(userIncidents) ? userIncidents.length + 1 : 1;
       } catch (error: any) {
-          if (error.status !== 404) throw error; // Ignore 404, assume first incident
+        if (error.status !== 404) throw error; // Ignore 404, assume first incident
       }
 
-        // Step 3: Generate a unique Incident ID
-        const incidentId = `I${username}${incidentCount}`;
-
-        // Step 4: Define the new Incident object
-        const newIncident = {
-            incidentId,
-            caller: username,
-            openingDate: new Date().toISOString(),
-            incidentState: "Assigned",
-            owner: username,
-            commander: username,
-        };
-
-        // Step 5: Send a request to create the new incident
-        const response = await request("/api/incidents/new", {
-            method: "POST",
-            body: JSON.stringify(newIncident),
-            headers: { "Content-Type": "application/json" },
-        });
-
-        // Step 6: Redirect the user to /reach911
-        navigate("/reach911");
+      // Step 3: Generate a unique Incident ID
+      const incidentId = `I${username}${incidentCount}`;
+
+      // Step 4: Define the new Incident object
+      const newIncident = {
+        incidentId,
+        caller: username,
+        openingDate: new Date().toISOString(),
+        incidentState: "Assigned",
+        owner: username,
+        commander: username,
+      };
+
+      // Step 5: Send a request to create the new incident
+      const response = await request("/api/incidents/new", {
+        method: "POST",
+        body: JSON.stringify(newIncident),
+        headers: { "Content-Type": "application/json" },
+      });
+
+      // Step 6: Redirect the user to /reach911
+      navigate("/reach911");
 
     } catch (error) {
-        console.error("Error creating new incident:", error);
-    }
-};
+      console.error("Error creating new incident:", error);
+    }
+  };
 
 
   return (
@@ -252,18 +252,11 @@
             </MenuItem>
           </Menu>
           <IconButton
-<<<<<<< HEAD
             sx={{ position: 'fixed', bottom: 16, right: 16, width: 56, height: 56 }}
+            onClick={handleAddIncident}
           >
             <Add fontSize="large" />
           </IconButton>
-=======
-          sx={{ position: 'fixed', bottom: 16, right: 16, width: 56, height: 56 }}
-          onClick={handleAddIncident}
-        >
-          <Add fontSize="large" />
-        </IconButton>
->>>>>>> 11451a01
         </>
       ) : null}
     </Box>
