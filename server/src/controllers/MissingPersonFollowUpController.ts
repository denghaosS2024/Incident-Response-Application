--- conflicted
+++ resolved
@@ -37,15 +37,12 @@
       console.error("Error getting all followups for reportId", error);
       throw new Error("Error fetching all followups for this reportId");
     }
-<<<<<<< HEAD
   }
-=======
 
-    async getFollowUpById(id: string) {
-        const individualFollowUp = await MissingFollowUp.findById(id).exec();
-        return individualFollowUp;
-    }
->>>>>>> ac71fc40
+  async getFollowUpById(id: string) {
+    const individualFollowUp = await MissingFollowUp.findById(id).exec();
+    return individualFollowUp;
+  }
 }
 
 export default new MissingPersonFollowUpController();