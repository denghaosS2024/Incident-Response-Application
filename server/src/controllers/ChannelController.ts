--- conflicted
+++ resolved
@@ -260,9 +260,6 @@
     return {message, phoneNumber: receiverPhoneNumber};
   }
 
-<<<<<<< HEAD
-  
-=======
   /**
    * Generate a signed URL for uploading a video to Google Cloud Storage.
    * @param channelId - The ID of the channel to upload the video to.
@@ -312,7 +309,6 @@
       return { error: 'Error generating signed URL' }
     }
   }
->>>>>>> 8759351a
 }
 
 export default new ChannelController()