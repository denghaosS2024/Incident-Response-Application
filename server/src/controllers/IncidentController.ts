import { Types } from 'mongoose'
import Incident, { IncidentPriority, type IIncident } from '../models/Incident'
import { ROLES } from '../utils/Roles'
import UserConnections from '../utils/UserConnections'
import {ICar} from '../models/Car'
import {ITruck} from '../models/Truck'
import {IUser} from '../models/User'

class IncidentController {
  /**
   * Create a new incident
   * @param username - The username of the 911 Caller
   * @returns The newly created incident object
   * @throws {Error} if the incident already exists --> in the future check if the incident exists and is not closed
   */
  async create(username: string) {
    // Check if the incident already exists
    const incidentId = `I${username}`
    let incident = await Incident.findOne({ incidentId }).exec()

    if (incident) {
      throw new Error(`Incident "${incidentId}" already exists`)
    } else {
      // Create and save new incident object
      incident = await new Incident({
        incidentId,
        caller: username,
        openingDate: new Date(),
        incidentState: 'Waiting',
        owner: 'System',
        commander: 'System',
      }).save()
    }
    return incident
  }

  /**
   * Create a new incident with existing information
   * @param incident
   * @returns The newly created incident object
   * @throws {Error} if the incident already exists --> in the future check if the incident exists and is not closed
   */
  async createIncident(incident: IIncident) {
    // Check if the incident already exists
    const incidentId = `I${incident.caller}`
    const existingIncident = await Incident.findOne({ incidentId }).exec()

    if (existingIncident) {
      // TO-DO: Don't throw an error, update the existing incident or return existing incident or return a flag so that the route can use HTTP status code to tell frontend
      // The Error will always result an 400 http code to frontend
      return existingIncident
      // throw new Error(`Incident "${incidentId}" already exists`)
    } else {
      // Create and save new incident object
      incident = await new Incident({
        incidentId: incident.incidentId
          ? incident.incidentId
          : `I${incident.caller}`,
        caller: incident.caller,
        openingDate: new Date(),
        incidentState: incident.incidentState
          ? incident.incidentState
          : 'Waiting',
        owner: incident.owner ? incident.owner : 'System',
        commander: incident.commander ? incident.commander : 'System',
        address: incident.address ? incident.address : '',
        type: incident.type ? incident.type : 'U',
        questions: incident.questions ? incident.questions : {},
        priority: IncidentPriority.Immediate,
        incidentCallGroup: incident.incidentCallGroup
          ? incident.incidentCallGroup
          : null,
      }).save()

      const notifyDispatchers = async (
        username: string,
        incidentId: string,
      ) => {
        UserConnections.broadcaseToRole(
          ROLES.DISPATCH,
          'new-incident-created',
          {
            username,
            incidentId,
            message: `New incident ${incidentId} created by ${username}`,
          },
        )
        console.log(
          `New incident ${incidentId} created by ${username}, message sent to dispatchers`,
        )
      }

      await notifyDispatchers(incident.incidentId, incident.caller)
      return incident
    }
  }

  /**
   * Update incident chat group
   * @param id - The _id of the incident to update
   * @param channelId - The MongoDB ObjectId of the chat channel
   * @returns The updated incident if found, null otherwise
   */
  async updateChatGroup(
    id: Types.ObjectId,
    channelId: Types.ObjectId,
  ): Promise<IIncident | null> {
    // Convert string id to MongoDB ObjectId
    const _id = id
    return Incident.findOneAndUpdate(
      { _id },
      { incidentCallGroup: channelId },
      { new: true },
    ).exec()
  }

  /**
   * Get active incident for a user
   * @param username - The username of the caller
   * @returns The active incident if found, null otherwise
   */
  async getActiveIncident(username: string): Promise<IIncident | null> {
    return Incident.findOne({
      caller: username,
      incidentState: { $ne: 'Closed' },
    }).exec()
  }

  /**
   * Updates an existing incident based on incidentId
   * @param incident which is a partial IIncident which may or may not contain all the fields in the IIncident object
   * @returns The updated incident object or null if the indicent with the incidentId is not found in collection
   * @throws {Error} If the incident Id is missing
   */
  async updateIncident(
    incident: Partial<IIncident>,
  ): Promise<IIncident | null> {
    try {
      if (!incident.incidentId) {
        throw new Error('Incident ID is required for updating an incident.')
      }

      const updatedIncident = await Incident.findOneAndUpdate(
        { incidentId: incident.incidentId },
        { $set: incident },
        { new: true },
      ).exec()

      return updatedIncident
    } catch (error) {
      console.error('Error updating incident:', error)
      throw error
    }
  }

  /**
   * Get all incidents
   * @returns All incidents
   */
  async getAllIncidents(): Promise<IIncident[]> {
    try {
      return await Incident.find().exec()
    } catch (error) {
      // MongoDB error
      throw new Error(`Database Error: ${error}`)
    }
  }

  /**
   * Get all incidents created by a particular user. Although citizens can create only 1 incident, responders can create more than one
   * @returns All incidents created by a particular user
   */
  async getIncidentsByCaller(caller: string): Promise<IIncident[]> {
    return await Incident.find({ caller }).exec()
  }

  /**
   * Get incident details based on incidentId
   * @returns incident details based on incidentId
   */
  async getIncidentByIncidentId(incidentId: string): Promise<IIncident[]> {
    return await Incident.find({ incidentId }).exec()
  }

  /**
   * Get incident details based on channelId
   * @returns incident details based on channelId
   */
  async getIncidentByChannelId(channelId: string): Promise<IIncident[]> {
    const incidentCallGroup = channelId
    return await Incident.find({ incidentCallGroup }).exec()
  }

<<<<<<< HEAD
  async getIncidentByCommander(commander: string): Promise<IIncident[]> {
    return await Incident.find({ commander: commander }).exec()
  }

  async addVehicleToIncident(personnel:IUser, commandingIncident:IIncident, vehicle: ICar | ITruck){
    try{
      if (vehicle.assignedIncident){
        const assignedIncident = await Incident.findOne({ incidentId: vehicle.assignedIncident });
        if (!assignedIncident) {
          throw new Error(`Incident with ID '${vehicle.assignedIncident}' not found`);
        }
        const existingVehicleIndex = assignedIncident.assignedVehicles.findIndex(
          vehicle => vehicle.name === vehicle.name 
        );
        if (vehicle.assignedIncident && !personnel.assignedIncident) {
          if (existingVehicleIndex !== -1) {
            // Create an update operation to add the username to the specific vehicle's usernames
            const updateOperation = {
              $addToSet: { 
                [`assignedVehicles.${existingVehicleIndex}.usernames`]: personnel.username 
              }
            };
          
            const updatedIncident: IIncident | null = await Incident.findByIdAndUpdate(assignedIncident._id, updateOperation, { new: true });
            return updatedIncident;
          }
        }
      } else {
        if (commandingIncident && !vehicle.assignedIncident && (!personnel.assignedCar && !personnel.assignedTruck)) {
          // Create an update operation to add the username to the specific vehicle's usernames
          const updatedIncident = await Incident.findByIdAndUpdate(commandingIncident._id, {
            $push: { 
              assignedVehicles: { 
                type: personnel.role === 'Police' ? 'Car' : 'Truck',
                name: vehicle.name,
                usernames: vehicle.usernames
              }
            }
          })
          return updatedIncident;
        }
      }
      return null;
    } catch (error) {
      console.error('Error adding vehicle to incident:', error);
      throw error;
    }
=======
  async closeIncident(incidentId: string): Promise<IIncident | null> {
    return await Incident.findOneAndUpdate(
      { incidentId },
      { $set: { incidentState: 'Closed' } },
      { new: true },
    ).exec()
>>>>>>> 0b087c95
  }
}


export default new IncidentController()<|MERGE_RESOLUTION|>--- conflicted
+++ resolved
@@ -191,7 +191,6 @@
     return await Incident.find({ incidentCallGroup }).exec()
   }
 
-<<<<<<< HEAD
   async getIncidentByCommander(commander: string): Promise<IIncident[]> {
     return await Incident.find({ commander: commander }).exec()
   }
@@ -239,14 +238,15 @@
       console.error('Error adding vehicle to incident:', error);
       throw error;
     }
-=======
+  }
+
+
   async closeIncident(incidentId: string): Promise<IIncident | null> {
     return await Incident.findOneAndUpdate(
       { incidentId },
       { $set: { incidentState: 'Closed' } },
       { new: true },
     ).exec()
->>>>>>> 0b087c95
   }
 }
 
