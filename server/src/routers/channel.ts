--- conflicted
+++ resolved
@@ -401,28 +401,6 @@
   /**
    * @swagger
    * /api/:id:
-<<<<<<< HEAD
-   *   get:
-   *     summary: Get channel by ID
-   *     description: Get channel by ID
-   *     tags: [Channels]
-   *     parameters:
-   *       - in: path
-   *         name: id
-   *         required: true
-   *         schema:
-   *           type: string
-   *           description: Channel ID
-   *     responses:
-   *       200:
-   *         description: Channel retrieved successfully
-   *         content:
-   *           application/json:
-   *             schema:
-   *               $ref: '#/components/schemas/Channel'
-   *       404:
-   *         description: Channel not found
-=======
    *  get:
    *   summary: Get a channel by ID
    *  description: Get a channel by its ID
@@ -443,7 +421,6 @@
    * $ref: '#/components/schemas/Channel'
    * 404:
    * description: Channel not found
->>>>>>> c140b14d
    */
   .get('/:id', async (request, response) => {
     try {
