/**
 * Main Router
 *
 * This file serves as the entry point for all API routes.
 * It aggregates all the sub-routers for different resources (users, login, channels)
 * and mounts them on the main router.
 */

import { Router } from 'express';

import channel from "./channel";
import incident from "./incident";
import login from "./login";
import map from "./map";
import user from "./user";

// This router does not exist in this codebase
//import airQuality from "./airQuality";
import carRouter from "./car";
import cityRouter from "./city";
import personnelRouter from "./personnel";
import profileRouter from "./profile";
import truckRouter from "./truck";
import wildfireAreaRouter from "./WildfireArea";

<<<<<<< HEAD
import carRouter from './car'
import channel from './channel'
import cityRouter from './city'
import incident from './incident'
import login from './login'
import map from './map'
import profileRouter from './profile'
import truckRouter from './truck'
import user from './user'
import WildfireArea from './WildfireArea'

export default Router()
  .use('/users', user)
  .use('/login', login)
  .use('/channels', channel)
  .use('/incidents', incident)
  .use('/map', map)
  .use('/cars', carRouter)
  .use('/trucks', truckRouter)
  .use('/cities', cityRouter)
  .use('/profiles', profileRouter)
  .use('/wildfireAreas', WildfireArea)
=======

export default Router()
  .use("/users", user)
  .use("/login", login)
  .use("/channels", channel)
  .use("/incidents", incident)
  .use("/map", map)
  //.use("/airQuality", airQuality)
  .use("/cars", carRouter)
  .use("/trucks", truckRouter)
  .use("/cities", cityRouter)
  .use("/personnel", personnelRouter) 
  .use("/profiles", profileRouter)
  .use("/wildfire", wildfireAreaRouter);
>>>>>>> 911272b3
<|MERGE_RESOLUTION|>--- conflicted
+++ resolved
@@ -23,30 +23,6 @@
 import truckRouter from "./truck";
 import wildfireAreaRouter from "./WildfireArea";
 
-<<<<<<< HEAD
-import carRouter from './car'
-import channel from './channel'
-import cityRouter from './city'
-import incident from './incident'
-import login from './login'
-import map from './map'
-import profileRouter from './profile'
-import truckRouter from './truck'
-import user from './user'
-import WildfireArea from './WildfireArea'
-
-export default Router()
-  .use('/users', user)
-  .use('/login', login)
-  .use('/channels', channel)
-  .use('/incidents', incident)
-  .use('/map', map)
-  .use('/cars', carRouter)
-  .use('/trucks', truckRouter)
-  .use('/cities', cityRouter)
-  .use('/profiles', profileRouter)
-  .use('/wildfireAreas', WildfireArea)
-=======
 
 export default Router()
   .use("/users", user)
@@ -60,5 +36,4 @@
   .use("/cities", cityRouter)
   .use("/personnel", personnelRouter) 
   .use("/profiles", profileRouter)
-  .use("/wildfire", wildfireAreaRouter);
->>>>>>> 911272b3
+  .use("/wildfire", wildfireAreaRouter);