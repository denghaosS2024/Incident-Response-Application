/**
 * Main Router
 *
 * This file serves as the entry point for all API routes.
 * It aggregates all the sub-routers for different resources (users, login, channels)
 * and mounts them on the main router.
 */

import { Router } from 'express'

import user from './user'
import login from './login'
import channel from './channel'
import incident from './incident'
<<<<<<< HEAD
import map from './map'
=======
import carRouter from './car';
import truckRouter from './truck';
import cityRouter from './city';
>>>>>>> 2f12f452

export default Router()
  .use('/users', user)
  .use('/login', login)
  .use('/channels', channel)
  .use('/incidents', incident)
<<<<<<< HEAD
  .use('/map',map)
=======
  .use('/cars', carRouter)
  .use('/trucks', truckRouter)
  .use('/cities', cityRouter);
>>>>>>> 2f12f452
<|MERGE_RESOLUTION|>--- conflicted
+++ resolved
@@ -12,23 +12,17 @@
 import login from './login'
 import channel from './channel'
 import incident from './incident'
-<<<<<<< HEAD
 import map from './map'
-=======
 import carRouter from './car';
 import truckRouter from './truck';
 import cityRouter from './city';
->>>>>>> 2f12f452
 
 export default Router()
   .use('/users', user)
   .use('/login', login)
   .use('/channels', channel)
   .use('/incidents', incident)
-<<<<<<< HEAD
   .use('/map',map)
-=======
   .use('/cars', carRouter)
   .use('/trucks', truckRouter)
-  .use('/cities', cityRouter);
->>>>>>> 2f12f452
+  .use('/cities', cityRouter);