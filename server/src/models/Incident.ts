import mongoose, { Document, Schema, Types } from 'mongoose'
import {
    EmergencyQuestions,
    FireQuestions,
    MedicalQuestions,
    PoliceQuestions,
} from '../utils/types'

export enum IncidentType {
    Fire = 'F',
    Medical = 'M',
    Police = 'P',
    Unset = 'U',
    Sar = 'S',
}

export enum IncidentPriority {
    Immediate = 'E',
    Urgent = 'One',
    CouldWait = 'Two',
    Dismiss = 'Three',
    Unset = 'U',
}

// All dedicated field for 'SAR Task' goes here
//   Note: SAR Task/SAR Incident is special type of Incident
export interface ISarTask {
    state: 'Todo' | 'InProgress' | 'Done'
    startDate?: Date,
<<<<<<< HEAD
    endDate?: Date
    name?: string
    description?: string
    location?: string
    coordinates?: {
        latitude: number
        longitude: number
    }
=======
    endDate?: Date,
    hazards: string[],
    victims: number[],  // Array of size 5, {Immediate, Urgent, Could Wait, Dismiss, Deceased}
>>>>>>> 6fc96f73
}

export interface IIncident extends Document {
    incidentId: string
    caller: string
    openingDate: Date
    closingDate?: Date
    incidentState: 'Waiting' | 'Triage' | 'Assigned' | 'Closed'
    /*
     TODO in the future: when the app is deployed we can create reserved user System
     and replace String with type of User (same with commander)
     */
    owner: string
    commander: string
    address: string
    type: IncidentType
    questions:
        | MedicalQuestions[]
        | FireQuestions
        | PoliceQuestions
        | EmergencyQuestions
        | null
    priority: IncidentPriority // The priority of the incident
    incidentCallGroup?: Types.ObjectId | null // Reference to Channel model
    assignedVehicles: {
        type: 'Car' | 'Truck'
        name: string
        usernames: string[]
    }[]
    assignHistory?: {
        timestamp: Date
        name: string
        type: string
        isAssign: boolean
        usernames: string[]
    }[]
    respondersGroup?: Types.ObjectId | null // Reference to Channel model
    sarTask?: ISarTask
}

const IncidentSchema = new Schema({
    incidentId: {
        type: String,
        required: true,
        unique: true,
    },
    caller: {
        type: String,
        required: true,
    },
    openingDate: {
        type: Date,
        default: Date.now,
    },
    closingDate: {
        type: Date,
        default: null,
    },
    incidentState: {
        type: String,
        required: true,
        enum: ['Waiting', 'Triage', 'Assigned', 'Closed'],
        default: 'Waiting',
    },
    owner: {
        type: String,
        required: true,
        default: 'System',
    },
    commander: {
        type: String,
        required: true,
        default: 'System',
    },
    address: {
        type: String,
        required: false,
    },
    type: {
        type: String,
        required: false,
        enum: Object.values(IncidentType),
    },
    priority: {
        type: String,
        required: false,
        enum: Object.values(IncidentPriority),
    },
    questions: {
        type: Schema.Types.Mixed, // Allows for different types of object but no strict type validation. This could be changed
        required: false,
    },
    incidentCallGroup: {
        type: Schema.Types.ObjectId,
        ref: 'Channel',
        required: false,
        default: null,
    },
    assignedVehicles: {
        type: [
            {
                type: { type: String, enum: ['Car', 'Truck'] },
                name: { type: String },
                usernames: { type: [String] },
            },
        ],
        default: [],
    },
    assignHistory: {
        type: [
            {
                timestamp: { type: Date, required: true },
                name: { type: String, required: true },
                type: { type: String, enum: ['Car', 'Truck'] },
                isAssign: { type: Boolean, required: true },
                usernames: { type: [String], required: true },
            },
        ],
        default: [],
    },
    respondersGroup: {
        type: Schema.Types.ObjectId,
        ref: 'Channel',
        default: null,
    },
    sarTask: {
        type: {
            state: {
                type: String,
                enum: ['Todo', 'InProgress', 'Done'],
                default: 'Todo',
            },
            startDate: {
                type: Date,
                default: null
            },
            endDate: {
                type: Date,
                default: null
            },
<<<<<<< HEAD
            name: {
                type: String,
                default: ''
            },
            description: {
                type: String,
                default: ''
            },
            location: {
                type: String,
                default: ''
            },
            coordinates: {
                type: {
                    latitude: {
                        type: Number
                    },
                    longitude: {
                        type: Number
                    }
                },
                default: null
=======
            hazards: {
                type: [String],
                default: [],
            },
            victims: {
                type: [Number],
                default: [0, 0, 0, 0, 0],
>>>>>>> 6fc96f73
            }
        },
        required: false,
        default: null,
    },
})

/**
 * Auto-generate `incidentId` if not provided
 * (e.g., "IZoe" for a caller named "Zoe")
 */
IncidentSchema.pre('save', function (next): void {
    if (!this.incidentId && this.caller) {
        this.incidentId = `I${this.caller}`
    }
    next()
})

export default mongoose.model<IIncident>('Incident', IncidentSchema)<|MERGE_RESOLUTION|>--- conflicted
+++ resolved
@@ -27,8 +27,9 @@
 export interface ISarTask {
     state: 'Todo' | 'InProgress' | 'Done'
     startDate?: Date,
-<<<<<<< HEAD
-    endDate?: Date
+    endDate?: Date,
+    hazards: string[],
+    victims: number[],  // Array of size 5, {Immediate, Urgent, Could Wait, Dismiss, Deceased}
     name?: string
     description?: string
     location?: string
@@ -36,11 +37,6 @@
         latitude: number
         longitude: number
     }
-=======
-    endDate?: Date,
-    hazards: string[],
-    victims: number[],  // Array of size 5, {Immediate, Urgent, Could Wait, Dismiss, Deceased}
->>>>>>> 6fc96f73
 }
 
 export interface IIncident extends Document {
@@ -180,39 +176,6 @@
             endDate: {
                 type: Date,
                 default: null
-            },
-<<<<<<< HEAD
-            name: {
-                type: String,
-                default: ''
-            },
-            description: {
-                type: String,
-                default: ''
-            },
-            location: {
-                type: String,
-                default: ''
-            },
-            coordinates: {
-                type: {
-                    latitude: {
-                        type: Number
-                    },
-                    longitude: {
-                        type: Number
-                    }
-                },
-                default: null
-=======
-            hazards: {
-                type: [String],
-                default: [],
-            },
-            victims: {
-                type: [Number],
-                default: [0, 0, 0, 0, 0],
->>>>>>> 6fc96f73
             }
         },
         required: false,
