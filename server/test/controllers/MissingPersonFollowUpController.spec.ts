import mongoose, { Query } from "mongoose";
import MissingPersonFollowUpController from "../../src/controllers/MissingPersonFollowUpController";
import MissingFollowUp, {
  IMissingFollowUp,
  IMissingFollowUpBase,
} from "../../src/models/MissingFollowUp";
import * as TestDatabase from "../utils/TestDatabase";

describe("MissingPersonFollowUpController", () => {
  beforeAll(async () => await TestDatabase.connect());

  afterAll(async () => await TestDatabase.close());

  it("should add new follow up report", async () => {
    const newFollowUp: IMissingFollowUpBase = {
      reportId: new mongoose.Types.ObjectId(),
      isSpotted: true,
      locationSpotted: "123 South Akron Rd. Mountain View, CA 94075",
      datetimeSpotted: new Date("2025-10-27T19:30"),
      additionalComment: "addtional comment",
    };

    const followUp =
      await MissingPersonFollowUpController.addFollowUp(newFollowUp);

    expect(followUp).toBeDefined();
    expect(followUp.isSpotted).toBe(true);
    expect(followUp._id).toBeDefined();
  });

  it("throw error by mongoDB", async () => {
    jest
      .spyOn(MissingFollowUp.prototype, "save")
      .mockRejectedValueOnce(new Error("some mongo error"));

    const newFollowUp: IMissingFollowUpBase = {
      reportId: new mongoose.Types.ObjectId(),
      isSpotted: true,
      locationSpotted: "123 South Akron Rd. Mountain View, CA 94075",
      datetimeSpotted: new Date("2025-10-28T11:45"),
      additionalComment: "Random comment",
    };

    await expect(
      MissingPersonFollowUpController.addFollowUp(newFollowUp),
    ).rejects.toThrow("Failed to add Follow Up info");
  });

  it("should return all followups for specific report", async () => {
    const newFollowUp: IMissingFollowUpBase = {
      reportId: new mongoose.Types.ObjectId(),
      isSpotted: true,
      locationSpotted: "123 South Akron Rd. Mountain View, CA 94075",
      datetimeSpotted: new Date("2025-10-27T19:30"),
      additionalComment: "additional comment",
    };

    const followUp =
      await MissingPersonFollowUpController.addFollowUp(newFollowUp);

    const reportFollowUpList =
      await MissingPersonFollowUpController.getAllFollowUpsByReportId(
        followUp.reportId.toString(),
      );

    expect(reportFollowUpList.length).toBeGreaterThan(0);
    expect(reportFollowUpList[0].additionalComment).toBe("additional comment");
  });

  it("should handle error for get all followups for specific report", async () => {
    const fakeQuery: Partial<Query<IMissingFollowUp[], IMissingFollowUp>> = {
      exec: () => Promise.reject(new Error("Mocked MongoDB error")),
    };

    // Mock MissingFollowup.find to return the fake query
    jest
      .spyOn(MissingFollowUp, "find")
      .mockReturnValue(
        fakeQuery as Query<IMissingFollowUp[], IMissingFollowUp>,
      );

    const newFollowUp: IMissingFollowUpBase = {
      reportId: new mongoose.Types.ObjectId(),
      isSpotted: true,
      locationSpotted: "123 South Akron Rd. Mountain View, CA 94075",
      datetimeSpotted: new Date("2025-10-27T19:30"),
      additionalComment: "additional comment",
    };

    const followUp =
      await MissingPersonFollowUpController.addFollowUp(newFollowUp);

<<<<<<< HEAD
    await expect(
      MissingPersonFollowUpController.getAllFollowUpsByReportId(
        followUp.reportId.toString(),
      ),
    ).rejects.toThrow("Error fetching all followups for this reportId");
  });
});
=======
  })

  it("should return a single follow up info when given its id", async()=>{
    const newFollowUp: IMissingFollowUpBase = {
        reportId: new mongoose.Types.ObjectId(),
        isSpotted: true, 
        locationSpotted: "123 South Akron Rd. Mountain View, CA 94075",
        datetimeSpotted: new Date("2025-10-27T19:30"),
        additionalComment: "additional comment"

    };

    const followUp = await MissingPersonFollowUpController.addFollowUp(newFollowUp);

    const individualFollowup = await MissingPersonFollowUpController.getFollowUpById(followUp._id.toString());

    expect(individualFollowup).toBeDefined();
    expect(individualFollowup!.reportId).toStrictEqual(newFollowUp.reportId);
  })
})
>>>>>>> ac71fc40
<|MERGE_RESOLUTION|>--- conflicted
+++ resolved
@@ -90,33 +90,31 @@
     const followUp =
       await MissingPersonFollowUpController.addFollowUp(newFollowUp);
 
-<<<<<<< HEAD
     await expect(
       MissingPersonFollowUpController.getAllFollowUpsByReportId(
         followUp.reportId.toString(),
       ),
     ).rejects.toThrow("Error fetching all followups for this reportId");
   });
-});
-=======
-  })
 
-  it("should return a single follow up info when given its id", async()=>{
+  it("should return a single follow up info when given its id", async () => {
     const newFollowUp: IMissingFollowUpBase = {
-        reportId: new mongoose.Types.ObjectId(),
-        isSpotted: true, 
-        locationSpotted: "123 South Akron Rd. Mountain View, CA 94075",
-        datetimeSpotted: new Date("2025-10-27T19:30"),
-        additionalComment: "additional comment"
-
+      reportId: new mongoose.Types.ObjectId(),
+      isSpotted: true,
+      locationSpotted: "123 South Akron Rd. Mountain View, CA 94075",
+      datetimeSpotted: new Date("2025-10-27T19:30"),
+      additionalComment: "additional comment",
     };
 
-    const followUp = await MissingPersonFollowUpController.addFollowUp(newFollowUp);
+    const followUp =
+      await MissingPersonFollowUpController.addFollowUp(newFollowUp);
 
-    const individualFollowup = await MissingPersonFollowUpController.getFollowUpById(followUp._id.toString());
+    const individualFollowup =
+      await MissingPersonFollowUpController.getFollowUpById(
+        followUp._id.toString(),
+      );
 
     expect(individualFollowup).toBeDefined();
     expect(individualFollowup!.reportId).toStrictEqual(newFollowUp.reportId);
-  })
-})
->>>>>>> ac71fc40
+  });
+});