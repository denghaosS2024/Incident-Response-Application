import { Query, Types } from 'mongoose'
import IncidentController from '../../src/controllers/IncidentController'
import UserController from '../../src/controllers/UserController'
import Car from '../../src/models/Car'
import Incident, {
    IIncident,
    IncidentPriority,
} from '../../src/models/Incident'
import ROLES from '../../src/utils/Roles'
import * as TestDatabase from '../utils/TestDatabase'

describe('Incident Controller', () => {
    beforeAll(TestDatabase.connect)
    beforeEach(() => jest.clearAllMocks())
    afterEach(async () => {
        jest.restoreAllMocks()
        await Incident.deleteMany({})
    })
    afterAll(TestDatabase.close)

    const createTestIncident = async (username: string) => {
        const rawIncident = new Incident({
            incidentId: `I${username}`,
            caller: username,
            openingDate: new Date(),
            incidentState: 'Waiting',
            owner: 'System',
            commander: 'System',
            incidentCallGroup: new Types.ObjectId(),
        })

        return rawIncident.save()
    }

    it('will create a new incident', async () => {
        const username: string = 'test-username-1'
        const newIncident = await IncidentController.create(username)

        expect(newIncident).toBeDefined()
        expect(newIncident.incidentId).toBe(`I${username}`)
        expect(newIncident.caller).toBe(username)
        expect(newIncident.incidentState).toBe('Waiting')
    })

    // TODO in the future: check if the state is not closed
    it('will prevent duplicate incidents', async () => {
        const username: string = 'test-username-2'
        await createTestIncident(username)

        await expect(IncidentController.create(username)).rejects.toThrow(
            `Incident "I${username}" already exists`,
        )
    })

    it('should return active incident for user', async () => {
        const username = 'test-user-active'
        await createTestIncident(username)

        const result = await IncidentController.getActiveIncident(username)

        expect(result).toBeDefined()
        expect(result?.caller).toBe(username)
        expect(result?.incidentState).not.toBe('Closed')
    })

    it('should return null if no active incident exists', async () => {
        const result =
            await IncidentController.getActiveIncident('non-existent-user')
        expect(result).toBeNull()
    })

    it('should not return closed incidents', async () => {
        const username = 'test-user-closed'
        const incident = await createTestIncident(username)
        await Incident.findByIdAndUpdate(incident._id, {
            incidentState: 'Closed',
        })

        const result = await IncidentController.getActiveIncident(username)
        expect(result).toBeNull()
    })

    it('should update incident with chat group', async () => {
        const username = 'test-user-chat'
        const incident = await createTestIncident(username)
        const channelId = new Types.ObjectId()

        const result = await IncidentController.updateChatGroup(
            incident._id,
            channelId,
        )

        expect(result).toBeDefined()
        expect(result?.incidentCallGroup?.toString()).toBe(channelId.toString())
    })

    it('should return null if incident not found', async () => {
        const result = await IncidentController.updateChatGroup(
            new Types.ObjectId(),
            new Types.ObjectId(),
        )
        expect(result).toBeNull()
    })

    it('should return empty list when query using find All and no incidents are in database', async () => {
        const incidents = await IncidentController.getAllIncidents()

        // expect incidents to be an empty array
        expect(incidents).toBeDefined()
        expect(incidents.length).toBe(0)
    })

    it('should find all incidents when there are incidents in the database', async () => {
        // insert data into in-memory database
        await createTestIncident('test-user-findall')

        const incidents = await IncidentController.getAllIncidents()

        expect(incidents).toBeDefined()
        expect(incidents.length).toBeGreaterThan(0)
        expect(incidents[0].incidentId).toBeDefined()
    })

    it('should return incidents for a given caller', async () => {
        const caller = 'user1'
        await createTestIncident(caller)
        await createTestIncident('otherUser')

        const incidents = await IncidentController.getIncidentsByCaller(caller)
        expect(incidents).toBeDefined()
        expect(incidents.length).toBe(1)
        incidents.forEach((incident) => {
            expect(incident.caller).toBe(caller)
        })
    })

    it('should return an empty array if no incidents exist for the caller', async () => {
        const incidents =
            await IncidentController.getIncidentsByCaller('nonExistentUser')
        expect(incidents).toBeDefined()
        expect(incidents.length).toBe(0)
    })

    it('should return incident details for a given incidentId', async () => {
        const caller = 'user2'
        const incident = await createTestIncident(caller)
        const incidents = await IncidentController.getIncidentByIncidentId(
            incident.incidentId,
        )
        expect(incidents).toBeDefined()
        expect(incidents.length).toBe(1)
        expect(incidents[0].incidentId).toBe(incident.incidentId)
    })

    it('should return incident details for a given channelId', async () => {
        const caller = 'user201'
        const incident = await createTestIncident(caller)
        let incidents = [] as IIncident[]
        if (incident.incidentCallGroup) {
            incidents = await IncidentController.getIncidentByChannelId(
                incident.incidentCallGroup.toString(),
            )
        }
        expect(incidents).toBeDefined()
        expect(incidents.length).toBe(1)
        expect(incidents[0].incidentId).toBe(incident.incidentId)
        expect(
            incidents[0].incidentCallGroup?.equals(incident.incidentCallGroup),
        ).toBe(true)
    })

    it('should update an existing incident', async () => {
        const caller = 'user3'
        const incident = await createTestIncident(caller)
        // Prepare update data for the existing incident
        const updateData = {
            incidentId: incident.incidentId,
            owner: 'UpdatedOwner',
        }

        const updatedIncident =
            await IncidentController.updateIncident(updateData)
        expect(updatedIncident).toBeDefined()
        expect(updatedIncident?.owner).toBe('UpdatedOwner')
    })

    it('should return database error if get all incidents fails', async () => {
        // Create a partial query object implementing exec()
        const fakeQuery: Partial<Query<IIncident[], IIncident>> = {
            exec: () => Promise.reject(new Error('Mocked MongoDB error')),
        }

        // Mock Incident.find to return the fake query
        jest.spyOn(Incident, 'find').mockReturnValue(
            fakeQuery as Query<IIncident[], IIncident>,
        )
        await expect(IncidentController.getAllIncidents()).rejects.toThrow(
            Error,
        )
    })

    it('should return an error on updating an incident with missing incidentId', async () => {
        const rawIncident: Partial<IIncident> = {}
        await expect(
            IncidentController.updateIncident(rawIncident),
        ).rejects.toThrow(Error)
    })

    it('should return existing incident if there is existing incident with the same incidentId', async () => {
        const incident = await createTestIncident('exist')
        const rawIncident = incident.toObject()
        const res = await IncidentController.createIncident(rawIncident)
        expect(res).toBeDefined()

        // it should have return the existing incident
        expect(res.incidentId).toBe(incident.incidentId)
    })

    it('should create new incident since there is not existing incident with this incidentId', async () => {
        const incident = await createTestIncident('does-not-exist')
        let rawIncident = incident.toObject()
        rawIncident.caller = 'new-incident'
        rawIncident.incidentId = `I${rawIncident.caller}`
        const res = await IncidentController.createIncident(rawIncident)
        expect(res).toBeDefined()

        // it should have return the existing incident
        expect(res.incidentId).toBe(rawIncident.incidentId)
    })

    it('should create new incident with default values', async () => {
        const caller = 'Test1'
        const incident = new Incident({
            caller: caller,
        })
        const newIncident = await IncidentController.createIncident(incident)

        expect(newIncident).toBeDefined()
        expect(newIncident.incidentId).toBe(`I${caller}`)
        expect(newIncident.caller).toBe(caller)
        expect(newIncident.incidentState).toBe('Waiting')
        expect(newIncident.owner).toBe('System')
        expect(newIncident.commander).toBe('System')
        expect(newIncident.address).toBe('')
        expect(newIncident.type).toBe('U')
        expect(newIncident.questions).toEqual({})
        expect(newIncident.priority).toBe(IncidentPriority.Immediate)
        expect(newIncident.incidentCallGroup).toBeNull()
    })

    it('should create new incident with provided values', async () => {
        // example id
        const validGroupId = '507f1f77bcf86cd799439011'

        const caller = 'Test2'
        const incident = new Incident({
            incidentId: `I${caller}`,
            caller: caller,
            openingDate: new Date(),
            incidentState: 'Waiting',
            owner: 'TestOwner',
            commander: 'TestCommander',
            address: '110 Test Avenue',
            type: 'U',
            questions: {},
            priority: IncidentPriority.Immediate,
            incidentCallGroup: validGroupId,
        })

        const newIncident = await IncidentController.createIncident(incident)

        expect(newIncident).toBeDefined()
        expect(newIncident.incidentId).toBe(`I${caller}`)
        expect(newIncident.caller).toBe(caller)
        expect(newIncident.incidentState).toBe('Waiting')
        expect(newIncident.owner).toBe('TestOwner')
        expect(newIncident.commander).toBe('TestCommander')
        expect(newIncident.address).toBe('110 Test Avenue')
        expect(newIncident.type).toBe('U')
        expect(newIncident.questions).toEqual({})
        expect(newIncident.priority).toBe(IncidentPriority.Immediate)
        expect(newIncident.incidentCallGroup?.toString()).toBe(validGroupId)
    })

    it('should create new incident with default values for state, owner, commander, and incidentCallGroup when passed null or undefined values', async () => {
        const caller = 'Test'
        const incident = new Incident({
            caller: caller,
            incidentState: null,
            owner: undefined,
            commander: undefined,
            incidentCallGroup: undefined,
        })

        const newIncident = await IncidentController.createIncident(incident)

        expect(newIncident).toBeDefined()
        expect(newIncident.incidentId).toBe(`I${caller}`)
        expect(newIncident.caller).toBe(caller)
        expect(newIncident.incidentState).toBe('Waiting')
        expect(newIncident.owner).toBe('System')
        expect(newIncident.commander).toBe('System')
        expect(newIncident.incidentCallGroup).toBeNull()
    })

    it('should create new incident with default values for owner, commander, and incidentCallGroup when passed empty values', async () => {
        const caller = 'Test3'
        const incident = new Incident({
            caller: caller,
            owner: '',
            commander: '',
            incidentCallGroup: '',
        })

        const newIncident = await IncidentController.createIncident(incident)

        expect(newIncident).toBeDefined()
        expect(newIncident.incidentId).toBe(`I${caller}`)
        expect(newIncident.caller).toBe(caller)
        expect(newIncident.owner).toBe('System')
        expect(newIncident.commander).toBe('System')
        expect(newIncident.incidentCallGroup).toBeNull()
    })

    it('should create a new SAR incident with correct type and ID format', async () => {
        const username = 'test-sar-user'

        const sarIncident = new Incident({
            incidentId: `S${username}1`,
            caller: username,
            openingDate: new Date(),
            incidentState: 'Assigned',
            owner: username,
            commander: username,
            type: 'S',
        })

        const newSARIncident =
            await IncidentController.createIncident(sarIncident)

        expect(newSARIncident).toBeDefined()
        expect(newSARIncident.incidentId).toBe(`S${username}1`)
        expect(newSARIncident.caller).toBe(username)
        expect(newSARIncident.type).toBe('S')
        expect(newSARIncident.incidentState).toBe('Assigned')
        expect(newSARIncident.owner).toBe(username)
        expect(newSARIncident.commander).toBe(username)
    })

    it('shoudl find an incident by its id', async () => {
        const username = 'test-user-find'
        const incident = await createTestIncident(username)

        const foundIncident = await IncidentController.findById(
            incident._id.toString(),
        )

        expect(foundIncident).toBeDefined()
        expect(foundIncident?.incidentId).toBe(incident.incidentId)
    })

    it('should return null if incident not found', async () => {
        const objectId = new Types.ObjectId('507f1f77bcf86cd799439011')
        await IncidentController.findById(objectId).catch((error) => {
            // Handle the error if needed
            console.error('Error finding incident:', error)
            expect(error).toBeInstanceOf(Error)
            expect(error.message).toBe(
                `Incident with ID '${objectId}' not found`,
            )
        })
    })

    it('should update vehicle history for given incidents', async () => {
        const username = 'test-sar-user'
        const testCars = [
            {
                name: 'Police Car 1',
                usernames: ['Officer Smith'],
                assignedIncident: null,
                assignedCity: 'New York',
            },
            {
                name: 'Police Car 2',
                usernames: ['Officer Williams'],
                assignedIncident: null,
                assignedCity: 'New York',
            },
        ]
        await Car.insertMany(testCars)
        const testIncident = await Incident.create({
            incidentId: 'Ipolice1011',
            caller: username,
            incidentState: 'Assigned',
            owner: username,
            commander: username,
            address: '',
            type: 'U',
            priority: 'E',
            incidentCallGroup: null,
            assignedVehicles: [],
            assignHistory: [],
        })

        const updatedIncident = testIncident.toObject()
        updatedIncident.assignedVehicles = [
            {
                name: 'Police Car 1',
                type: 'Car',
                usernames: ['Officer Smith'],
            },
        ]

        const res =
            await IncidentController.updateVehicleHistory(updatedIncident)

        expect(res?.assignHistory?.length).toBeGreaterThan(0)

        const lastHistory = res!.assignHistory!.at(-1)
        expect(lastHistory).toMatchObject({
            name: 'Police Car 1',
            type: 'Car',
            isAssign: true,
            usernames: ['Officer Smith'],
        })
    })

    it('Update incident should return an error if incident ID not found', async () => {
      const incidentId = 'non-existent-id'
      const updateData = {
          incidentId: incidentId,
          owner: 'UpdatedOwner',
      }
      await expect(
          IncidentController.updateIncident(updateData),
      ).rejects.toThrow(/not found/)
  })

  it('Can update incident owner and commander', async () => {
      const username = 'test-user-update'
      const incident = await createTestIncident(username)
      const updateData = {
          incidentId: incident.incidentId,
          owner: 'UpdatedOwner',
          commander: 'UpdatedCommander',
      }

      const updatedIncident =
          await IncidentController.updateIncident(updateData)

      expect(updatedIncident).toBeDefined()
      expect(updatedIncident?.owner).toBe('UpdatedOwner')
      expect(updatedIncident?.commander).toBe('UpdatedCommander')
  })

  it('Can update incdident status', async () => {
      const username = 'test-user-update-status'
      const incident = await createTestIncident(username)
      const updateData = {
          incidentId: incident.incidentId,
          incidentState: 'Closed' as 'Closed'
      }

      const updatedIncident =
          await IncidentController.updateIncident(updateData)

      expect(updatedIncident).toBeDefined()
      expect(updatedIncident?.incidentState).toBe('Closed')
  })

    describe('Incident Responders Group functionality', () => {
<<<<<<< HEAD
        it('should create a new responders group from responders on assigned vehicles', async () => {
            await UserController.register(
                'CommanderUser',
                'password123',
                ROLES.DISPATCH,
            )
            await UserController.register(
                'Responder1',
                'password123',
                ROLES.POLICE,
            )
            await UserController.register(
                'Responder2',
                'password123',
                ROLES.POLICE,
            )
            await UserController.register(
                'Responder3',
                'password123',
                ROLES.POLICE,
            )
            await UserController.register(
                'Responder4',
                'password123',
                ROLES.POLICE,
            )

=======
        //todo: fix me
        it.skip('should create a new responders channel when commander is on a vehicle', async () => {
>>>>>>> 27c2f2d3
            const username = 'test-responder-group'
            let incident = await createTestIncident(username)
            incident.commander = 'CommanderUser'
            incident.assignedVehicles = [
                {
                    type: 'Car',
                    name: 'CarA',
                    usernames: ['CommanderUser', 'Responder1', 'Responder2'],
                },
                { type: 'Truck', name: 'TruckA', usernames: ['Responder3'] },
                { type: 'Car', name: 'CarB', usernames: ['Responder4'] },
            ]
            await incident.save()

            const updatedIncident =
                await IncidentController.createOrUpdateRespondersGroup(incident)

            expect(updatedIncident.respondersGroup).toBeDefined()
        })
    })
})<|MERGE_RESOLUTION|>--- conflicted
+++ resolved
@@ -182,6 +182,17 @@
             await IncidentController.updateIncident(updateData)
         expect(updatedIncident).toBeDefined()
         expect(updatedIncident?.owner).toBe('UpdatedOwner')
+    })
+
+    it('should return null if the incident does not exist', async () => {
+        const updateData = {
+            incidentId: 'InonExistent',
+            owner: 'someone',
+        }
+
+        const updatedIncident =
+            await IncidentController.updateIncident(updateData)
+        expect(updatedIncident).toBeNull()
     })
 
     it('should return database error if get all incidents fails', async () => {
@@ -426,50 +437,49 @@
     })
 
     it('Update incident should return an error if incident ID not found', async () => {
-      const incidentId = 'non-existent-id'
-      const updateData = {
-          incidentId: incidentId,
-          owner: 'UpdatedOwner',
-      }
-      await expect(
-          IncidentController.updateIncident(updateData),
-      ).rejects.toThrow(/not found/)
-  })
-
-  it('Can update incident owner and commander', async () => {
-      const username = 'test-user-update'
-      const incident = await createTestIncident(username)
-      const updateData = {
-          incidentId: incident.incidentId,
-          owner: 'UpdatedOwner',
-          commander: 'UpdatedCommander',
-      }
-
-      const updatedIncident =
-          await IncidentController.updateIncident(updateData)
-
-      expect(updatedIncident).toBeDefined()
-      expect(updatedIncident?.owner).toBe('UpdatedOwner')
-      expect(updatedIncident?.commander).toBe('UpdatedCommander')
-  })
-
-  it('Can update incdident status', async () => {
-      const username = 'test-user-update-status'
-      const incident = await createTestIncident(username)
-      const updateData = {
-          incidentId: incident.incidentId,
-          incidentState: 'Closed' as 'Closed'
-      }
-
-      const updatedIncident =
-          await IncidentController.updateIncident(updateData)
-
-      expect(updatedIncident).toBeDefined()
-      expect(updatedIncident?.incidentState).toBe('Closed')
-  })
+        const incidentId = 'non-existent-id'
+        const updateData = {
+            incidentId: incidentId,
+            owner: 'UpdatedOwner',
+        }
+        await expect(
+            IncidentController.updateIncident(updateData),
+        ).rejects.toThrow(/not found/)
+    })
+
+    it('Can update incident owner and commander', async () => {
+        const username = 'test-user-update'
+        const incident = await createTestIncident(username)
+        const updateData = {
+            incidentId: incident.incidentId,
+            owner: 'UpdatedOwner',
+            commander: 'UpdatedCommander',
+        }
+
+        const updatedIncident =
+            await IncidentController.updateIncident(updateData)
+
+        expect(updatedIncident).toBeDefined()
+        expect(updatedIncident?.owner).toBe('UpdatedOwner')
+        expect(updatedIncident?.commander).toBe('UpdatedCommander')
+    })
+
+    it('Can update incdident status', async () => {
+        const username = 'test-user-update-status'
+        const incident = await createTestIncident(username)
+        const updateData = {
+            incidentId: incident.incidentId,
+            incidentState: 'Closed' as 'Closed',
+        }
+
+        const updatedIncident =
+            await IncidentController.updateIncident(updateData)
+
+        expect(updatedIncident).toBeDefined()
+        expect(updatedIncident?.incidentState).toBe('Closed')
+    })
 
     describe('Incident Responders Group functionality', () => {
-<<<<<<< HEAD
         it('should create a new responders group from responders on assigned vehicles', async () => {
             await UserController.register(
                 'CommanderUser',
@@ -497,10 +507,6 @@
                 ROLES.POLICE,
             )
 
-=======
-        //todo: fix me
-        it.skip('should create a new responders channel when commander is on a vehicle', async () => {
->>>>>>> 27c2f2d3
             const username = 'test-responder-group'
             let incident = await createTestIncident(username)
             incident.commander = 'CommanderUser'
