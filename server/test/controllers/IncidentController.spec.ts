--- conflicted
+++ resolved
@@ -218,7 +218,7 @@
 
     it('should create new incident since there is not existing incident with this incidentId', async () => {
         const incident = await createTestIncident('does-not-exist')
-        let rawIncident = incident.toObject()
+        const rawIncident = incident.toObject()
         rawIncident.caller = 'new-incident'
         rawIncident.incidentId = `I${rawIncident.caller}`
         const res = await IncidentController.createIncident(rawIncident)
@@ -426,53 +426,6 @@
     })
 
     it('Update incident should return an error if incident ID not found', async () => {
-<<<<<<< HEAD
-      const incidentId = 'non-existent-id'
-      const updateData = {
-          incidentId: incidentId,
-          owner: 'UpdatedOwner',
-      }
-      await expect(
-          IncidentController.updateIncident(updateData),
-      ).rejects.toThrow(/not found/)
-  })
-
-  it('Can update incident owner and commander', async () => {
-      const username = 'test-user-update'
-      const incident = await createTestIncident(username)
-      const updateData = {
-          incidentId: incident.incidentId,
-          owner: 'UpdatedOwner',
-          commander: 'UpdatedCommander',
-      }
-
-      const updatedIncident =
-          await IncidentController.updateIncident(updateData)
-
-      expect(updatedIncident).toBeDefined()
-      expect(updatedIncident?.owner).toBe('UpdatedOwner')
-      expect(updatedIncident?.commander).toBe('UpdatedCommander')
-  })
-
-  it('Can update incdident status', async () => {
-      const username = 'test-user-update-status'
-      const incident = await createTestIncident(username)
-      const updateData = {
-          incidentId: incident.incidentId,
-          incidentState: 'Closed',
-      }
-
-      const updatedIncident =
-          await IncidentController.updateIncident(updateData)
-
-      expect(updatedIncident).toBeDefined()
-      expect(updatedIncident?.incidentState).toBe('Closed')
-  })
-
-    describe('Incident Responders Group functionality', () => {
-        //todo: fix me
-        it.skip('should create a new responders channel when commander is on a vehicle', async () => {
-=======
         const incidentId = 'non-existent-id'
         const updateData = {
             incidentId: incidentId,
@@ -505,7 +458,7 @@
         const incident = await createTestIncident(username)
         const updateData = {
             incidentId: incident.incidentId,
-            incidentState: 'Closed' as 'Closed',
+            incidentState: 'Closed' as const,
         }
 
         const updatedIncident =
@@ -543,9 +496,8 @@
                 ROLES.POLICE,
             )
 
->>>>>>> 46db590a
             const username = 'test-responder-group'
-            let incident = await createTestIncident(username)
+            const incident = await createTestIncident(username)
             incident.commander = 'CommanderUser'
             incident.assignedVehicles = [
                 {
