--- conflicted
+++ resolved
@@ -716,43 +716,10 @@
     const sortedNames = [...names].sort();
     expect(names).toEqual(sortedNames);
   });
-<<<<<<< HEAD
-  
-  it('gets a channel by ID', async () => {
-    // Create a test channel first
-    const { body: createdChannel } = await request(app)
-      .post('/api/channels')
-      .send({
-        name: 'Test Channel for GET',
-        users: [userA],
-      })
-      .expect(200)
-  
-    // Test successful GET request
-    const { body: retrievedChannel } = await request(app)
-      .get(`/api/channels/${createdChannel._id}`)
-      .expect(200)
-  
-    // Verify the response matches the created channel
-    expect(retrievedChannel._id).toBe(createdChannel._id)
-    expect(retrievedChannel.name).toBe('Test Channel for GET')
-    expect(retrievedChannel.users.length).toBe(1)
-  
-    // Test 404 error for non-existent channel
-    const fakeId = new Types.ObjectId().toHexString()
-    const { body: errorResponse } = await request(app)
-      .get(`/api/channels/${fakeId}`)
-      .expect(404)
-  
-    expect(errorResponse.message).toMatch(/Channel.*not found/)
-  })
-  
-=======
 
 });
 
 
 
->>>>>>> c140b14d
   afterAll(TestDatabase.close)
 })