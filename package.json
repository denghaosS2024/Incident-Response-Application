--- conflicted
+++ resolved
@@ -30,10 +30,6 @@
     },
     "dependencies": {
         "@types/react": "^19.0.11",
-<<<<<<< HEAD
-        "util": "^0.12.5"
-=======
         "prettier": "^3.5.3"
->>>>>>> 756c3eb6
     }
 }